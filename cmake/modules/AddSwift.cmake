include(macCatalystUtils)
include(SwiftList)
include(SwiftXcodeSupport)
include(SwiftWindowsSupport)
include(SwiftAndroidSupport)

function(_swift_gyb_target_sources target scope)
  file(GLOB GYB_UNICODE_DATA ${SWIFT_SOURCE_DIR}/utils/UnicodeData/*)
  file(GLOB GYB_STDLIB_SUPPORT ${SWIFT_SOURCE_DIR}/utils/gyb_stdlib_support.py)
  file(GLOB GYB_SYNTAX_SUPPORT ${SWIFT_SOURCE_DIR}/utils/gyb_syntax_support/*.py)
  file(GLOB GYB_SOURCEKIT_SUPPORT ${SWIFT_SOURCE_DIR}/utils/gyb_sourcekit_support/*.py)
  set(GYB_SOURCES
    ${SWIFT_SOURCE_DIR}/utils/gyb
    ${SWIFT_SOURCE_DIR}/utils/gyb.py
    ${SWIFT_SOURCE_DIR}/utils/GYBUnicodeDataUtils.py
    ${SWIFT_SOURCE_DIR}/utils/SwiftIntTypes.py
    ${GYB_UNICODE_DATA}
    ${GYB_STDLIB_SUPPORT}
    ${GYB_SYNTAX_SUPPORT}
    ${GYB_SOURCEKIT_SUPPORT})

  foreach(source ${ARGN})
    get_filename_component(generated ${source} NAME_WLE)
    get_filename_component(absolute ${source} REALPATH)

    add_custom_command(OUTPUT ${CMAKE_CURRENT_BINARY_DIR}/${generated}
      COMMAND
        $<TARGET_FILE:Python3::Interpreter> ${SWIFT_SOURCE_DIR}/utils/gyb -D CMAKE_SIZEOF_VOID_P=${CMAKE_SIZEOF_VOID_P} ${SWIFT_GYB_FLAGS} -o ${CMAKE_CURRENT_BINARY_DIR}/${generated}.tmp ${absolute}
      COMMAND
        ${CMAKE_COMMAND} -E copy_if_different ${CMAKE_CURRENT_BINARY_DIR}/${generated}.tmp ${CMAKE_CURRENT_BINARY_DIR}/${generated}
      COMMAND
        ${CMAKE_COMMAND} -E remove ${CMAKE_CURRENT_BINARY_DIR}/${generated}.tmp
      DEPENDS
        ${GYB_SOURCES}
        ${absolute})
    set_source_files_properties(${CMAKE_CURRENT_BINARY_DIR}/${generated} PROPERTIES
      GENERATED TRUE)
    target_sources(${target} ${scope}
      ${CMAKE_CURRENT_BINARY_DIR}/${generated})
  endforeach()
endfunction()

# SWIFTLIB_DIR is the directory in the build tree where Swift resource files
# should be placed.  Note that $CMAKE_CFG_INTDIR expands to "." for
# single-configuration builds.
set(SWIFTLIB_DIR
    "${CMAKE_BINARY_DIR}/${CMAKE_CFG_INTDIR}/lib/swift")
set(SWIFTSTATICLIB_DIR
    "${CMAKE_BINARY_DIR}/${CMAKE_CFG_INTDIR}/lib/swift_static")

function(_compute_lto_flag option out_var)
  string(TOLOWER "${option}" lowercase_option)
  if (lowercase_option STREQUAL "full")
    set(${out_var} "-flto=full" PARENT_SCOPE)
  elseif (lowercase_option STREQUAL "thin")
    set(${out_var} "-flto=thin" PARENT_SCOPE)
  endif()
endfunction()

function(_set_target_prefix_and_suffix target kind sdk)
  precondition(target MESSAGE "target is required")
  precondition(kind MESSAGE "kind is required")
  precondition(sdk MESSAGE "sdk is required")

  if(${sdk} STREQUAL ANDROID)
    if(${kind} STREQUAL STATIC)
      set_target_properties(${target} PROPERTIES PREFIX "lib" SUFFIX ".a")
    elseif(${kind} STREQUAL SHARED)
      set_target_properties(${target} PROPERTIES PREFIX "lib" SUFFIX ".so")
    endif()
  elseif(${sdk} STREQUAL WINDOWS)
    if(${kind} STREQUAL STATIC)
      set_target_properties(${target} PROPERTIES PREFIX "" SUFFIX ".lib")
    elseif(${kind} STREQUAL SHARED)
      set_target_properties(${target} PROPERTIES PREFIX "" SUFFIX ".dll")
    endif()
  endif()
endfunction()

function(_add_host_variant_swift_sanitizer_flags target)
  if(LLVM_USE_SANITIZER)
    if(LLVM_USE_SANITIZER STREQUAL "Address")
      set(_Swift_SANITIZER_FLAGS "-sanitize=address")
    elseif(LLVM_USE_SANITIZER STREQUAL "HWAddress")
      # Not supported?
    elseif(LLVM_USE_SANITIZER MATCHES "Memory(WithOrigins)?")
      # Not supported
      if(LLVM_USE_SANITIZER STREQUAL "MemoryWithOrigins")
        # Not supported
      endif()
    elseif(LLVM_USE_SANITIZER STREQUAL "Undefined")
      set(_Swift_SANITIZER_FLAGS "-sanitize=undefined")
    elseif(LLVM_USE_SANITIZER STREQUAL "Thread")
      set(_Swift_SANITIZER_FLAGS "-sanitize=thread")
    elseif(LLVM_USE_SANITIZER STREQUAL "DataFlow")
      # Not supported
    elseif(LLVM_USE_SANITIZER STREQUAL "Address;Undefined" OR
           LLVM_USE_SANITIZER STREQUAL "Undefined;Address")
      set(_Swift_SANITIZER_FLAGS "-sanitize=address -sanitize=undefined")
    elseif(LLVM_USE_SANITIZER STREQUAL "Leaks")
      # Not supported
    else()
      message(SEND_ERROR "unsupported value for LLVM_USE_SANITIZER: ${LLVM_USE_SANITIZER}")
    endif()

    target_compile_options(${name} PRIVATE $<$<COMPILE_LANGUAGE:Swift>:${_Swift_SANITIZER_FLAGS}>)
  endif()
endfunction()

# Usage:
# _add_host_variant_c_compile_link_flags(name)
function(_add_host_variant_c_compile_link_flags name)
  if(SWIFT_HOST_VARIANT_SDK IN_LIST SWIFT_DARWIN_PLATFORMS)
    set(DEPLOYMENT_VERSION "${SWIFT_SDK_${SWIFT_HOST_VARIANT_SDK}_DEPLOYMENT_VERSION}")
  endif()

  if(SWIFT_HOST_VARIANT_SDK STREQUAL ANDROID)
    set(DEPLOYMENT_VERSION ${SWIFT_ANDROID_API_LEVEL})
  endif()

  # MSVC, clang-cl, gcc don't understand -target.
  if(CMAKE_C_COMPILER_ID MATCHES "Clang" AND NOT SWIFT_COMPILER_IS_MSVC_LIKE)
    get_target_triple(target target_variant "${SWIFT_HOST_VARIANT_SDK}" "${SWIFT_HOST_VARIANT_ARCH}"
      MACCATALYST_BUILD_FLAVOR ""
      DEPLOYMENT_VERSION "${DEPLOYMENT_VERSION}")
    target_compile_options(${name} PRIVATE $<$<COMPILE_LANGUAGE:C,CXX,OBJC,OBJCXX>:-target;${target}>)
    target_link_options(${name} PRIVATE $<$<COMPILE_LANGUAGE:C,CXX,OBJC,OBJCXX>:-target;${target}>)
  endif()

  if (CMAKE_Swift_COMPILER)
    get_target_triple(target target_variant "${SWIFT_HOST_VARIANT_SDK}" "${SWIFT_HOST_VARIANT_ARCH}"
      MACCATALYST_BUILD_FLAVOR ""
      DEPLOYMENT_VERSION "${DEPLOYMENT_VERSION}")
    target_compile_options(${name} PRIVATE $<$<COMPILE_LANGUAGE:Swift>:-target;${target}>)

   _add_host_variant_swift_sanitizer_flags(${name})
  endif()

  set(_sysroot
    "${SWIFT_SDK_${SWIFT_HOST_VARIANT_SDK}_ARCH_${SWIFT_HOST_VARIANT_ARCH}_PATH}")
  if(SWIFT_SDK_${SWIFT_HOST_VARIANT_SDK}_USE_ISYSROOT)
    target_compile_options(${name} PRIVATE $<$<COMPILE_LANGUAGE:C,CXX,OBJC,OBJCXX>:-isysroot;${_sysroot}>)
  elseif(NOT SWIFT_COMPILER_IS_MSVC_LIKE AND NOT "${_sysroot}" STREQUAL "/")
    target_compile_options(${name} PRIVATE $<$<COMPILE_LANGUAGE:C,CXX,OBJC,OBJCXX>:--sysroot=${_sysroot}>)
  endif()

  if(SWIFT_HOST_VARIANT_SDK STREQUAL ANDROID)
    # Make sure the Android NDK lld is used.
    swift_android_tools_path(${SWIFT_HOST_VARIANT_ARCH} tools_path)
    target_compile_options(${name} PRIVATE $<$<COMPILE_LANGUAGE:C,CXX,OBJC,OBJCXX>:-B${tools_path}>)
  endif()

  if(SWIFT_HOST_VARIANT_SDK IN_LIST SWIFT_DARWIN_PLATFORMS)
    # We collate -F with the framework path to avoid unwanted deduplication
    # of options by target_compile_options -- this way no undesired
    # side effects are introduced should a new search path be added.
    target_compile_options(${name} PRIVATE
      $<$<COMPILE_LANGUAGE:C,CXX,OBJC,OBJCXX>:
      -arch ${SWIFT_HOST_VARIANT_ARCH}
      "-F${SWIFT_SDK_${SWIFT_HOST_VARIANT_ARCH}_PATH}/../../../Developer/Library/Frameworks"
    >)
  endif()

  _compute_lto_flag("${SWIFT_TOOLS_ENABLE_LTO}" _lto_flag_out)
  if (_lto_flag_out)
    target_compile_options(${name} PRIVATE $<$<COMPILE_LANGUAGE:C,CXX,OBJC,OBJCXX>:${_lto_flag_out}>)
    target_link_options(${name} PRIVATE ${_lto_flag_out})
  endif()
endfunction()


function(_add_host_variant_c_compile_flags target)
  _add_host_variant_c_compile_link_flags(${target})

  is_build_type_optimized("${CMAKE_BUILD_TYPE}" optimized)
  if(optimized)
    if("${CMAKE_BUILD_TYPE}" STREQUAL "MinSizeRel")
      target_compile_options(${target} PRIVATE $<$<COMPILE_LANGUAGE:C,CXX,OBJC,OBJCXX>:-Os>)
    else()
      target_compile_options(${target} PRIVATE $<$<COMPILE_LANGUAGE:C,CXX,OBJC,OBJCXX>:-O2>)
    endif()

    # Omit leaf frame pointers on x86 production builds (optimized, no debug
    # info, and no asserts).
    is_build_type_with_debuginfo("${CMAKE_BUILD_TYPE}" debug)
    if(NOT debug AND NOT LLVM_ENABLE_ASSERTIONS)
      if(SWIFT_HOST_VARIANT_ARCH MATCHES "i?86")
        if(NOT SWIFT_COMPILER_IS_MSVC_LIKE)
          target_compile_options(${target} PRIVATE $<$<COMPILE_LANGUAGE:C,CXX,OBJC,OBJCXX>:-momit-leaf-frame-pointer>)
        else()
          target_compile_options(${target} PRIVATE $<$<COMPILE_LANGUAGE:C,CXX,OBJC,OBJCXX>:/Oy>)
        endif()
      endif()
    endif()
  else()
    if(NOT SWIFT_COMPILER_IS_MSVC_LIKE)
      target_compile_options(${target} PRIVATE $<$<COMPILE_LANGUAGE:C,CXX,OBJC,OBJCXX>:-O0>)
    else()
      target_compile_options(${target} PRIVATE $<$<COMPILE_LANGUAGE:C,CXX,OBJC,OBJCXX>:/Od>)
    endif()
  endif()

  # CMake automatically adds the flags for debug info if we use MSVC/clang-cl.
  if(NOT SWIFT_COMPILER_IS_MSVC_LIKE)
    is_build_type_with_debuginfo("${CMAKE_BUILD_TYPE}" debuginfo)
    if(debuginfo)
      _compute_lto_flag("${SWIFT_TOOLS_ENABLE_LTO}" _lto_flag_out)
      if(_lto_flag_out)
        target_compile_options(${target} PRIVATE $<$<COMPILE_LANGUAGE:C,CXX,OBJC,OBJCXX>:-gline-tables-only>)
      else()
        target_compile_options(${target} PRIVATE -g)
      endif()
    else()
      target_compile_options(${target} PRIVATE $<$<COMPILE_LANGUAGE:C,CXX,OBJC,OBJCXX>:-g0>)
      target_compile_options(${target} PRIVATE $<$<COMPILE_LANGUAGE:Swift>:-gnone>)
    endif()
  endif()

  if(SWIFT_HOST_VARIANT_SDK STREQUAL WINDOWS)
    # MSVC/clang-cl don't support -fno-pic or -fms-compatibility-version.
    if(NOT SWIFT_COMPILER_IS_MSVC_LIKE)
      target_compile_options(${target} PRIVATE
        $<$<COMPILE_LANGUAGE:C,CXX,OBJC,OBJCXX>:-fms-compatibility-version=1900 -fno-pic>)
    endif()

    target_compile_definitions(${target} PRIVATE
      $<$<COMPILE_LANGUAGE:C,CXX,OBJC,OBJCXX>:LLVM_ON_WIN32 _CRT_SECURE_NO_WARNINGS _CRT_NONSTDC_NO_WARNINGS>)
    if(NOT "${CMAKE_C_COMPILER_ID}" STREQUAL "MSVC")
      target_compile_definitions(${target} PRIVATE
        $<$<COMPILE_LANGUAGE:C,CXX,OBJC,OBJCXX>:_CRT_USE_BUILTIN_OFFSETOF>)
    endif()
    # TODO(compnerd) permit building for different families
    target_compile_definitions(${target} PRIVATE
      $<$<COMPILE_LANGUAGE:C,CXX,OBJC,OBJCXX>:_CRT_USE_WINAPI_FAMILY_DESKTOP_APP>)
    if(SWIFT_HOST_VARIANT_ARCH MATCHES arm)
      target_compile_definitions(${target} PRIVATE
        $<$<COMPILE_LANGUAGE:C,CXX,OBJC,OBJCXX>:_ARM_WINAPI_PARTITION_DESKTOP_SDK_AVAILABLE>)
    endif()
    target_compile_definitions(${target} PRIVATE
      $<$<COMPILE_LANGUAGE:C,CXX,OBJC,OBJCXX>:
      # TODO(compnerd) handle /MT
      _MD
      _DLL
      # NOTE: We assume that we are using VS 2015 U2+
      _ENABLE_ATOMIC_ALIGNMENT_FIX
      # NOTE: We use over-aligned values for the RefCount side-table
      # (see revision d913eefcc93f8c80d6d1a6de4ea898a2838d8b6f)
      # This is required to build with VS2017 15.8+
      _ENABLE_EXTENDED_ALIGNED_STORAGE=1>)

    # msvcprt's std::function requires RTTI, but we do not want RTTI data.
    # Emulate /GR-.
    # TODO(compnerd) when moving up to VS 2017 15.3 and newer, we can disable
    # RTTI again
    if(SWIFT_COMPILER_IS_MSVC_LIKE)
      target_compile_options(${target} PRIVATE $<$<COMPILE_LANGUAGE:C,CXX,OBJC,OBJCXX>:/GR->)
    else()
      target_compile_options(${target} PRIVATE
        $<$<COMPILE_LANGUAGE:C,CXX,OBJC,OBJCXX>:-frtti>
        $<$<COMPILE_LANGUAGE:C,CXX,OBJC,OBJCXX>"SHELL:-Xclang -fno-rtti-data">)
    endif()

    # NOTE: VS 2017 15.3 introduced this to disable the static components of
    # RTTI as well.  This requires a newer SDK though and we do not have
    # guarantees on the SDK version currently.
    target_compile_definitions(${target} PRIVATE
      $<$<COMPILE_LANGUAGE:C,CXX,OBJC,OBJCXX>:_HAS_STATIC_RTTI=0>)

    # NOTE(compnerd) workaround LLVM invoking `add_definitions(-D_DEBUG)` which
    # causes failures for the runtime library when cross-compiling due to
    # undefined symbols from the standard library.
    if(NOT CMAKE_BUILD_TYPE STREQUAL Debug)
      target_compile_options(${target} PRIVATE
        $<$<COMPILE_LANGUAGE:C,CXX,OBJC,OBJCXX>:-U_DEBUG>)
    endif()
  endif()

  if(SWIFT_HOST_VARIANT_SDK STREQUAL ANDROID)
    if(SWIFT_HOST_VARIANT_ARCH STREQUAL x86_64)
      # NOTE(compnerd) Android NDK 21 or lower will generate library calls to
      # `__sync_val_compare_and_swap_16` rather than lowering to the CPU's
      # `cmpxchg16b` instruction as the `cx16` feature is disabled due to a bug
      # in Clang.  This is being fixed in the current master Clang and will
      # hopefully make it into Clang 9.0.  In the mean time, workaround this in
      # the build.
      if(CMAKE_C_COMPILER_ID MATCHES Clang AND CMAKE_C_COMPILER_VERSION
          VERSION_LESS 9.0.0)
        target_compile_options(${target} PRIVATE $<$<COMPILE_LANGUAGE:C,CXX,OBJC,OBJCXX>:-mcx16>)
      endif()
    endif()
  endif()

  if(LLVM_ENABLE_ASSERTIONS)
    target_compile_options(${target} PRIVATE $<$<COMPILE_LANGUAGE:C,CXX,OBJC,OBJCXX>:-UNDEBUG>)
  else()
    target_compile_definitions(${target} PRIVATE $<$<COMPILE_LANGUAGE:C,CXX,OBJC,OBJCXX>:NDEBUG>)
  endif()

  if(SWIFT_ENABLE_RUNTIME_FUNCTION_COUNTERS)
    target_compile_definitions(${target} PRIVATE
      $<$<COMPILE_LANGUAGE:C,CXX,OBJC,OBJCXX>:SWIFT_ENABLE_RUNTIME_FUNCTION_COUNTERS>)
  endif()

  if(SWIFT_ANALYZE_CODE_COVERAGE)
    target_compile_options(${target} PRIVATE
      $<$<COMPILE_LANGUAGE:C,CXX,OBJC,OBJCXX>:-fprofile-instr-generate -fcoverage-mapping>)
  endif()

  if((SWIFT_HOST_VARIANT_ARCH STREQUAL armv7 OR
      SWIFT_HOST_VARIANT_ARCH STREQUAL aarch64) AND
     (SWIFT_HOST_VARIANT_SDK STREQUAL LINUX OR
      SWIFT_HOST_VARIANT_SDK STREQUAL ANDROID))
    target_compile_options(${target} PRIVATE $<$<COMPILE_LANGUAGE:C,CXX,OBJC,OBJCXX>:-funwind-tables>)
  endif()

  if(SWIFT_HOST_VARIANT_SDK STREQUAL "LINUX")
    if(SWIFT_HOST_VARIANT_ARCH STREQUAL x86_64)
      # this is the minimum architecture that supports 16 byte CAS, which is
      # necessary to avoid a dependency to libatomic
      target_compile_options(${target} PRIVATE $<$<COMPILE_LANGUAGE:C,CXX,OBJC,OBJCXX>:-march=core2>)
    endif()
  endif()

  # The LLVM backend is built with these defines on most 32-bit platforms,
  # llvm/llvm-project@66395c9, which can cause incompatibilities with the Swift
  # frontend if not built the same way.
  if("${SWIFT_HOST_VARIANT_ARCH}" MATCHES "armv6|armv7|i686" AND
     NOT (SWIFT_HOST_VARIANT_SDK STREQUAL ANDROID AND SWIFT_ANDROID_API_LEVEL LESS 24))
    target_compile_definitions(${target} PRIVATE
      $<$<COMPILE_LANGUAGE:C,CXX,OBJC,OBJCXX>:_LARGEFILE_SOURCE _FILE_OFFSET_BITS=64>)
  endif()
endfunction()

function(_add_host_variant_link_flags target)
  _add_host_variant_c_compile_link_flags(${target})

  if(SWIFT_HOST_VARIANT_SDK STREQUAL LINUX)
    target_link_libraries(${target} PRIVATE
      pthread
      dl)
    if("${SWIFT_HOST_VARIANT_ARCH}" MATCHES "armv6|armv7|i686")
      target_link_libraries(${target} PRIVATE atomic)
    endif()
  elseif(SWIFT_HOST_VARIANT_SDK STREQUAL FREEBSD)
    target_link_libraries(${target} PRIVATE
      pthread)
  elseif(SWIFT_HOST_VARIANT_SDK STREQUAL CYGWIN)
    # No extra libraries required.
  elseif(SWIFT_HOST_VARIANT_SDK STREQUAL WINDOWS)
    # We don't need to add -nostdlib using MSVC or clang-cl, as MSVC and
    # clang-cl rely on auto-linking entirely.
    if(NOT SWIFT_COMPILER_IS_MSVC_LIKE)
      # NOTE: we do not use "/MD" or "/MDd" and select the runtime via linker
      # options. This causes conflicts.
      target_link_options(${target} PRIVATE
        -nostdlib)
    endif()
    swift_windows_lib_for_arch(${SWIFT_HOST_VARIANT_ARCH}
      ${SWIFT_HOST_VARIANT_ARCH}_LIB)
    target_link_directories(${target} PRIVATE
      ${${SWIFT_HOST_VARIANT_ARCH}_LIB})

    # NOTE(compnerd) workaround incorrectly extensioned import libraries from
    # the Windows SDK on case sensitive file systems.
    target_link_directories(${target} PRIVATE
      ${CMAKE_BINARY_DIR}/winsdk_lib_${SWIFT_HOST_VARIANT_ARCH}_symlinks)
  elseif(SWIFT_HOST_VARIANT_SDK STREQUAL HAIKU)
    target_link_libraries(${target} PRIVATE
      bsd)
    target_link_options(${target} PRIVATE
      "SHELL:-Xlinker -Bsymbolic")
  elseif(SWIFT_HOST_VARIANT_SDK STREQUAL ANDROID)
    target_link_libraries(${target} PRIVATE
      dl
      log
      # We need to add the math library, which is linked implicitly by libc++
      m)

    # link against the custom C++ library
    swift_android_cxx_libraries_for_arch(${SWIFT_HOST_VARIANT_ARCH}
      cxx_link_libraries)
    target_link_libraries(${target} PRIVATE
      ${cxx_link_libraries})
<<<<<<< HEAD

    swift_android_libgcc_for_arch_cross_compile(${SWIFT_HOST_VARIANT_ARCH}
      ${SWIFT_HOST_VARIANT_ARCH}_LIB)
    target_link_directories(${target} PRIVATE
      ${${SWIFT_HOST_VARIANT_ARCH}_LIB})
  elseif("${LFLAGS_SDK}" STREQUAL "WASI")
    list(APPEND result "-Wl,wasi-emulated-mman")
=======
>>>>>>> 237338b5
  else()
    # If lto is enabled, we need to add the object path flag so that the LTO code
    # generator leaves the intermediate object file in a place where it will not
    # be touched. The reason why this must be done is that on OS X, debug info is
    # left in object files. So if the object file is removed when we go to
    # generate a dsym, the debug info is gone.
    if (SWIFT_TOOLS_ENABLE_LTO)
      target_link_options(${target} PRIVATE
        "SHELL:-Xlinker -object_path_lto"
        "SHELL:-Xlinker ${CMAKE_CURRENT_BINARY_DIR}/${CMAKE_CFG_INTDIR}/${target}-${SWIFT_HOST_VARIANT_SDK}-${SWIFT_HOST_VARIANT_ARCH}-lto${CMAKE_C_OUTPUT_EXTENSION}")
    endif()
  endif()

  if(NOT SWIFT_COMPILER_IS_MSVC_LIKE)
    if(SWIFT_USE_LINKER)
      target_link_options(${target} PRIVATE
        $<$<LINK_LANGUAGE:CXX>:-fuse-ld=${SWIFT_USE_LINKER}$<$<STREQUAL:${CMAKE_HOST_SYSTEM_NAME},Windows>:.exe>>)
      if (CMAKE_Swift_COMPILER)
        target_link_options(${target} PRIVATE
          $<$<LINK_LANGUAGE:Swift>:-use-ld=${SWIFT_USE_LINKER}$<$<STREQUAL:${CMAKE_HOST_SYSTEM_NAME},Windows>:.exe>>)
      endif()
    endif()
  endif()

  # Enable dead stripping. Portions of this logic were copied from llvm's
  # `add_link_opts` function (which, perhaps, should have been used here in the
  # first place, but at this point it's hard to say whether that's feasible).
  #
  # TODO: Evaluate/enable -f{function,data}-sections --gc-sections for bfd,
  # gold, and lld.
  if(NOT CMAKE_BUILD_TYPE STREQUAL Debug AND CMAKE_SYSTEM_NAME MATCHES Darwin)
    if (NOT SWIFT_DISABLE_DEAD_STRIPPING)
      # See rdar://48283130: This gives 6MB+ size reductions for swift and
      # SourceKitService, and much larger size reductions for sil-opt etc.
      target_link_options(${target} PRIVATE
        "SHELL:-Xlinker -dead_strip")
    endif()
  endif()
endfunction()

# Add a new Swift host library.
#
# Usage:
#   add_swift_host_library(name
#     [SHARED]
#     [STATIC]
#     [OBJECT]
#     [PURE_SWIFT]
#     [LLVM_LINK_COMPONENTS comp1 ...]
#     source1 [source2 source3 ...])
#
# name
#   Name of the library (e.g., swiftParse).
#
# SHARED
#   Build a shared library.
#
# STATIC
#   Build a static library.
#
# OBJECT
#   Build an object library
#
# LLVM_LINK_COMPONENTS
#   LLVM components this library depends on.
#
# PURE_SWIFT
#   This has two effects if set: we do not use llvm_update_compile_flags to
#   generate cflags/etc and we leave the linking mode of the library as swift.
#
# source1 ...
#   Sources to add into this library.
function(add_swift_host_library name)
  set(options
        SHARED
        STATIC
        OBJECT
        PURE_SWIFT)
  set(single_parameter_options)
  set(multiple_parameter_options
        LLVM_LINK_COMPONENTS)

  cmake_parse_arguments(ASHL
                        "${options}"
                        "${single_parameter_options}"
                        "${multiple_parameter_options}"
                        ${ARGN})
  set(ASHL_SOURCES ${ASHL_UNPARSED_ARGUMENTS})

  translate_flags(ASHL "${options}")

  if(NOT ASHL_SHARED AND NOT ASHL_STATIC AND NOT ASHL_OBJECT)
    message(FATAL_ERROR "One of SHARED/STATIC/OBJECT must be specified")
  endif()

  # Using `support` llvm component ends up adding `-Xlinker /path/to/lib/libLLVMDemangle.a`
  # to `LINK_FLAGS` but `libLLVMDemangle.a` is not added as an input to the linking ninja statement.
  # As a workaround, include `demangle` component whenever `support` is mentioned.
  if("support" IN_LIST ASHL_LLVM_LINK_COMPONENTS)
    list(APPEND ASHL_LLVM_LINK_COMPONENTS "demangle")
  endif()

  if(XCODE)
    get_filename_component(base_dir ${CMAKE_CURRENT_SOURCE_DIR} NAME)
  
    file(GLOB_RECURSE ASHL_HEADERS
      ${SWIFT_SOURCE_DIR}/include/swift/${base_dir}/*.h
      ${SWIFT_SOURCE_DIR}/include/swift/${base_dir}/*.def
      ${CMAKE_CURRENT_SOURCE_DIR}/*.h
      ${CMAKE_CURRENT_SOURCE_DIR}/*.def)
    file(GLOB_RECURSE ASHL_TDS
      ${SWIFT_SOURCE_DIR}/include/swift${base_dir}/*.td)

    set_source_files_properties(${ASHL_HEADERS} ${ASHL_TDS} PROPERTIES
      HEADER_FILE_ONLY true)
    source_group("TableGen descriptions" FILES ${ASHL_TDS})

    set(ASHL_SOURCES ${ASHL_SOURCES} ${ASHL_HEADERS} ${ASHL_TDS})
  endif()

  if(ASHL_SHARED)
    set(libkind SHARED)
  elseif(ASHL_STATIC)
    set(libkind STATIC)
  elseif(ASHL_OBJECT)
    set(libkind OBJECT)
  endif()

  add_library(${name} ${libkind} ${ASHL_SOURCES})

  # Respect LLVM_COMMON_DEPENDS if it is set.
  #
  # LLVM_COMMON_DEPENDS if a global variable set in ./lib that provides targets
  # such as swift-syntax or tblgen that all LLVM/Swift based tools depend on. If
  # we don't have it defined, then do not add the dependency since some parts of
  # swift host tools do not interact with LLVM/Swift tools and do not define
  # LLVM_COMMON_DEPENDS.
  if (LLVM_COMMON_DEPENDS)
    add_dependencies(${name} ${LLVM_COMMON_DEPENDS})
  endif()
  if (NOT ASHL_PURE_SWIFT)
    llvm_update_compile_flags(${name})
  endif()
  swift_common_llvm_config(${name} ${ASHL_LLVM_LINK_COMPONENTS})
  set_output_directory(${name}
      BINARY_DIR ${SWIFT_RUNTIME_OUTPUT_INTDIR}
      LIBRARY_DIR ${SWIFT_LIBRARY_OUTPUT_INTDIR})

  if(SWIFT_HOST_VARIANT_SDK IN_LIST SWIFT_DARWIN_PLATFORMS)
    set_target_properties(${name} PROPERTIES
      INSTALL_NAME_DIR "@rpath")
  elseif(SWIFT_HOST_VARIANT_SDK STREQUAL LINUX)
    set_target_properties(${name} PROPERTIES
      INSTALL_RPATH "$ORIGIN")
  elseif(SWIFT_HOST_VARIANT_SDK STREQUAL CYGWIN)
    set_target_properties(${name} PROPERTIES
      INSTALL_RPATH "$ORIGIN:/usr/lib/swift/cygwin")
  elseif(SWIFT_HOST_VARIANT_SDK STREQUAL "ANDROID")
    set_target_properties(${name} PROPERTIES
      INSTALL_RPATH "$ORIGIN")
  endif()

  set_target_properties(${name} PROPERTIES
    BUILD_WITH_INSTALL_RPATH YES
    FOLDER "Swift libraries")

  _add_host_variant_c_compile_flags(${name})
  _add_host_variant_link_flags(${name})
  _add_host_variant_c_compile_link_flags(${name})
  _set_target_prefix_and_suffix(${name} "${libkind}" "${SWIFT_HOST_VARIANT_SDK}")

  # Set compilation and link flags.
  if(SWIFT_HOST_VARIANT_SDK STREQUAL WINDOWS)
    swift_windows_include_for_arch(${SWIFT_HOST_VARIANT_ARCH}
      ${SWIFT_HOST_VARIANT_ARCH}_INCLUDE)
    target_include_directories(${name} SYSTEM PRIVATE
      ${${SWIFT_HOST_VARIANT_ARCH}_INCLUDE})

    if(libkind STREQUAL SHARED)
      target_compile_definitions(${name} PRIVATE
        _WINDLL)
    endif()

    if(NOT ${CMAKE_C_COMPILER_ID} STREQUAL MSVC)
      swift_windows_get_sdk_vfs_overlay(ASHL_VFS_OVERLAY)
      target_compile_options(${name} PRIVATE
        $<$<COMPILE_LANGUAGE:C,CXX,OBJC,OBJCXX>:"SHELL:-Xclang -ivfsoverlay -Xclang ${ASHL_VFS_OVERLAY}">)

      # MSVC doesn't support -Xclang. We don't need to manually specify
      # the dependent libraries as `cl` does so.
      target_compile_options(${name} PRIVATE
        $<$<COMPILE_LANGUAGE:C,CXX,OBJC,OBJCXX>:"SHELL:-Xclang --dependent-lib=oldnames">
        # TODO(compnerd) handle /MT, /MTd
        $<$<COMPILE_LANGUAGE:C,CXX,OBJC,OBJCXX>:"SHELL:-Xclang --dependent-lib=msvcrt$<$<CONFIG:Debug>:d>">
        )
    endif()

    set_target_properties(${name} PROPERTIES
      NO_SONAME YES)
  endif()

  # Always link as CXX even if we have swift content unless we only contain
  # swift content signaled via us being marked "PURE_SWIFT".
  if (NOT ASHL_PURE_SWIFT)
    set_target_properties(${name} PROPERTIES LINKER_LANGUAGE CXX)
  endif()

  if(${SWIFT_HOST_VARIANT_SDK} IN_LIST SWIFT_DARWIN_PLATFORMS)
    target_link_options(${name} PRIVATE
      "LINKER:-compatibility_version,1")
    if(SWIFT_COMPILER_VERSION)
      target_link_options(${name} PRIVATE
        "LINKER:-current_version,${SWIFT_COMPILER_VERSION}")
    endif()

    # If we found a swift compiler and are going to use swift code in swift
    # host side tools but link with clang, add the appropriate -L paths so we
    # find all of the necessary swift libraries on Darwin.
    if (NOT ASHL_PURE_SWIFT)
      if (CMAKE_Swift_COMPILER)
        # Add in the toolchain directory so we can grab compatibility libraries
        get_filename_component(TOOLCHAIN_BIN_DIR ${CMAKE_Swift_COMPILER} DIRECTORY)
        get_filename_component(TOOLCHAIN_LIB_DIR "${TOOLCHAIN_BIN_DIR}/../lib/swift/macosx" ABSOLUTE)
        target_link_directories(${name} PUBLIC ${TOOLCHAIN_LIB_DIR})

        # Add in the SDK directory for the host platform.
        #
        # NOTE: We do this /after/ target_link_directorying TOOLCHAIN_LIB_DIR to
        # ensure that we first find libraries from the toolchain, rather than
        # from the SDK. The reason why this is important is that when we perform
        # a stage2 build, this path is into the stage1 build. This is not a pure
        # SDK and also contains compatibility libraries. We need to make sure
        # that the compiler sees the actual toolchain's compatibility libraries
        # first before the just built compability libraries or build errors occur.
        target_link_directories(${name} PRIVATE
          ${SWIFT_SDK_${SWIFT_HOST_VARIANT_SDK}_ARCH_${SWIFT_HOST_VARIANT_ARCH}_PATH}/usr/lib/swift)
      endif()
    endif()

    # For now turn off on Darwin swift targets, debug info if we are compiling a static
    # library and set up an rpath so that if someone works around this by using
    # shared libraries that in the short term we can find shared libraries.
    if (ASHL_STATIC)
      target_compile_options(${name} PRIVATE $<$<COMPILE_LANGUAGE:Swift>:-gnone>)
    endif()
  endif()

  # If we are compiling in release or release with deb info, compile swift code
  # with -cross-module-optimization enabled.
  target_compile_options(${name} PRIVATE
    $<$<AND:$<COMPILE_LANGUAGE:Swift>,$<OR:$<CONFIG:Release>,$<CONFIG:RelWithDebInfo>>>:-cross-module-optimization>)

  add_dependencies(dev ${name})
  if(NOT LLVM_INSTALL_TOOLCHAIN_ONLY)
    swift_install_in_component(TARGETS ${name}
      ARCHIVE DESTINATION lib${LLVM_LIBDIR_SUFFIX} COMPONENT dev
      LIBRARY DESTINATION lib${LLVM_LIBDIR_SUFFIX} COMPONENT dev
      RUNTIME DESTINATION bin COMPONENT dev)
  endif()

  swift_is_installing_component(dev is_installing)
  if(NOT is_installing)
    set_property(GLOBAL APPEND PROPERTY SWIFT_BUILDTREE_EXPORTS ${name})
  else()
    set_property(GLOBAL APPEND PROPERTY SWIFT_EXPORTS ${name})
  endif()
endfunction()

# Add a module of libswift
#
# Creates a target to compile a module which is part of libswift.
# Adds the module name to the global property "libswift_modules".
#
# This is a temporary workaround until it's possible to compile libswift with
# cmake's builtin swift support.
function(add_libswift_module module)
  cmake_parse_arguments(ALSM
                        ""
                        ""
                        "DEPENDS"
                        ${ARGN})
  set(sources ${ALSM_UNPARSED_ARGUMENTS})
  list(TRANSFORM sources PREPEND "${CMAKE_CURRENT_SOURCE_DIR}/")

  set(target_name "LibSwift${module}")

  # Add a target which depends on the actual compilation target, which
  # will be created in add_libswift.
  # This target is mainly used to add properties, like the list of source files.
  add_custom_target(
      ${target_name}
      SOURCES ${sources}
      COMMENT "libswift module ${module}")

  set_property(TARGET ${target_name} PROPERTY "module_name" ${module})
  set_property(TARGET ${target_name} PROPERTY "module_depends" ${ALSM_DEPENDS})

  get_property(modules GLOBAL PROPERTY "libswift_modules")
  set_property(GLOBAL PROPERTY "libswift_modules" ${modules} ${module})
endfunction()
 
# Add source files to a libswift module.
#
# This is a temporary workaround until it's possible to compile libswift with
# cmake's builtin swift support.
function(libswift_sources module)
  cmake_parse_arguments(LSS
                        ""
                        ""
                        ""
                        ${ARGN})
  set(sources ${LSS_UNPARSED_ARGUMENTS})
  list(TRANSFORM sources PREPEND "${CMAKE_CURRENT_SOURCE_DIR}/")

  set(target_name "LibSwift${module}")
  set_property(TARGET "LibSwift${module}" APPEND PROPERTY SOURCES ${sources})
endfunction()
 
# Add the libswift library.
#
# Adds targets to compile all modules of libswift and a target for the
# libswift library itself.
#
# This is a temporary workaround until it's possible to compile libswift with
# cmake's builtin swift support.
function(add_libswift name)
  cmake_parse_arguments(ALS
                        ""
                        "BOOTSTRAPPING;SWIFT_EXEC"
                        "DEPENDS"
                        ${ARGN})

  set(libswift_compile_options
      "-Xfrontend" "-validate-tbd-against-ir=none"
      "-Xfrontend" "-enable-cxx-interop"
      "-Xcc" "-UIBOutlet" "-Xcc" "-UIBAction" "-Xcc" "-UIBInspectable")

  if(CMAKE_BUILD_TYPE STREQUAL Debug)
    list(APPEND libswift_compile_options "-g")
  else()
    list(APPEND libswift_compile_options "-O" "-cross-module-optimization")
  endif()

  get_bootstrapping_path(build_dir ${CMAKE_CURRENT_BINARY_DIR} "${ALS_BOOTSTRAPPING}")

  set(sdk_option "")

  if(SWIFT_HOST_VARIANT_SDK IN_LIST SWIFT_DARWIN_PLATFORMS)
    set(deployment_version "10.15") # TODO: once #38675 lands, replace this with
#   set(deployment_version "${SWIFT_SDK_${SWIFT_HOST_VARIANT_SDK}_DEPLOYMENT_VERSION}")
    set(sdk_option "-sdk" "${SWIFT_SDK_${SWIFT_HOST_VARIANT_SDK}_ARCH_${SWIFT_HOST_VARIANT_ARCH}_PATH}")
    if(${LIBSWIFT_BUILD_MODE} STREQUAL "CROSSCOMPILE-WITH-HOSTLIBS")
      # Let the cross-compiled compile don't pick up the compiled stdlib by providing
      # an (almost) empty resource dir.
      # The compiler will instead pick up the stdlib from the SDK.
      get_filename_component(swift_exec_bin_dir ${ALS_SWIFT_EXEC} DIRECTORY)
      set(sdk_option ${sdk_option} "-resource-dir" "${swift_exec_bin_dir}/../bootstrapping0/lib/swift")
    endif()
  endif()
  get_versioned_target_triple(target ${SWIFT_HOST_VARIANT_SDK}
      ${SWIFT_HOST_VARIANT_ARCH} "${deployment_version}")

  get_property(modules GLOBAL PROPERTY "libswift_modules")
  foreach(module ${modules})

    set(module_target "LibSwift${module}")
    get_target_property(module ${module_target} "module_name")
    get_target_property(sources ${module_target} SOURCES)
    get_target_property(dependencies ${module_target} "module_depends")
    set(deps, "")
    if (dependencies)
      foreach(dep_module ${dependencies})
        if (DEFINED "${dep_module}_dep_target")
          list(APPEND deps "${${dep_module}_dep_target}")
        else()
          message(FATAL_ERROR "libswift module dependency ${module} -> ${dep_module} not found. Make sure to add modules in dependency order")
        endif()
      endforeach()
    endif()

    set(module_obj_file "${build_dir}/${module}.o")
    set(module_file "${build_dir}/${module}.swiftmodule")
    set_property(TARGET ${module_target} PROPERTY "module_file" "${module_file}")

    set(all_obj_files ${all_obj_files} ${module_obj_file})

    # Compile the libswift module into an object file
    add_custom_command_target(dep_target OUTPUT ${module_obj_file}
      WORKING_DIRECTORY ${CMAKE_CURRENT_SOURCE_DIR}
      DEPENDS ${sources} ${deps} ${ALS_DEPENDS}
      COMMAND ${ALS_SWIFT_EXEC} "-c" "-o" ${module_obj_file}
              ${sdk_option}
              "-target" ${target}
              "-module-name" ${module} "-emit-module"
              "-emit-module-path" "${build_dir}/${module}.swiftmodule"
              "-parse-as-library" ${sources}
              "-wmo" ${libswift_compile_options}
              "-I" "${SWIFT_SOURCE_DIR}/include/swift"
              "-I" "${build_dir}"
      COMMENT "Building libswift module ${module}")

    set("${module}_dep_target" ${dep_target})
  endforeach()

  # Create a static libswift library containing all module object files.
  add_library(${name} STATIC ${all_obj_files})
  set_target_properties(${name} PROPERTIES LINKER_LANGUAGE CXX)
  set_property(GLOBAL APPEND PROPERTY SWIFT_BUILDTREE_EXPORTS ${name})
endfunction()

macro(add_swift_tool_subdirectory name)
  add_llvm_subdirectory(SWIFT TOOL ${name})
endmacro()

macro(add_swift_lib_subdirectory name)
  add_llvm_subdirectory(SWIFT LIB ${name})
endmacro()

function(_link_built_compatibility_libs executable)
  set(platform ${SWIFT_SDK_${SWIFT_HOST_VARIANT_SDK}_LIB_SUBDIR})
  target_link_directories(${executable} PRIVATE
    ${SWIFTLIB_DIR}/${platform})
  add_dependencies(${executable}
    "swiftCompatibility50-${platform}"
    "swiftCompatibility51-${platform}"
    "swiftCompatibilityDynamicReplacements-${platform}")
endfunction()

function(add_swift_host_tool executable)
  set(options HAS_LIBSWIFT)
  set(single_parameter_options SWIFT_COMPONENT BOOTSTRAPPING)
  set(multiple_parameter_options LLVM_LINK_COMPONENTS)

  cmake_parse_arguments(ASHT
    "${options}"
    "${single_parameter_options}"
    "${multiple_parameter_options}"
    ${ARGN})

  precondition(ASHT_SWIFT_COMPONENT
               MESSAGE "Swift Component is required to add a host tool")

  # Using `support` llvm component ends up adding `-Xlinker /path/to/lib/libLLVMDemangle.a`
  # to `LINK_FLAGS` but `libLLVMDemangle.a` is not added as an input to the linking ninja statement.
  # As a workaround, include `demangle` component whenever `support` is mentioned.
  if("support" IN_LIST ASHT_LLVM_LINK_COMPONENTS)
    list(APPEND ASHT_LLVM_LINK_COMPONENTS "demangle")
  endif()

  add_executable(${executable} ${ASHT_UNPARSED_ARGUMENTS})
  _add_host_variant_c_compile_flags(${executable})
  _add_host_variant_link_flags(${executable})
  _add_host_variant_c_compile_link_flags(${executable})

  # Force executables linker language to be CXX so that we do not link using the
  # host toolchain swiftc.
  set_target_properties(${executable} PROPERTIES LINKER_LANGUAGE CXX)

  # Respect LLVM_COMMON_DEPENDS if it is set.
  #
  # LLVM_COMMON_DEPENDS if a global variable set in ./lib that provides targets
  # such as swift-syntax or tblgen that all LLVM/Swift based tools depend on. If
  # we don't have it defined, then do not add the dependency since some parts of
  # swift host tools do not interact with LLVM/Swift tools and do not define
  # LLVM_COMMON_DEPENDS.
  if (LLVM_COMMON_DEPENDS)
    add_dependencies(${executable} ${LLVM_COMMON_DEPENDS})
  endif()

  if(NOT ${ASHT_BOOTSTRAPPING} STREQUAL "")
    # Strip the "-bootstrapping<n>" suffix from the target name to get the base
    # executable name.
    string(REGEX REPLACE "-bootstrapping.*" "" executable_filename ${executable})
    set_target_properties(${executable}
        PROPERTIES OUTPUT_NAME ${executable_filename})
  endif()

  set_target_properties(${executable} PROPERTIES
    FOLDER "Swift executables")
  if(SWIFT_PARALLEL_LINK_JOBS)
    set_target_properties(${executable} PROPERTIES
      JOB_POOL_LINK swift_link_job_pool)
  endif()
  if(${SWIFT_HOST_VARIANT_SDK} IN_LIST SWIFT_DARWIN_PLATFORMS)

    # Lists of rpaths that we are going to add to our executables.
    #
    # Please add each rpath separately below to the list, explaining why you are
    # adding it.
    set(RPATH_LIST)
    set(sdk_dir "${SWIFT_SDK_${SWIFT_HOST_VARIANT_SDK}_ARCH_${SWIFT_HOST_VARIANT_ARCH}_PATH}/usr/lib/swift")

    # If we found a swift compiler and are going to use swift code in swift
    # host side tools but link with clang, add the appropriate -L paths so we
    # find all of the necessary swift libraries on Darwin.
    if (ASHT_HAS_LIBSWIFT AND LIBSWIFT_BUILD_MODE)

      if(LIBSWIFT_BUILD_MODE STREQUAL "HOSTTOOLS")
        # Add in the toolchain directory so we can grab compatibility libraries
        get_filename_component(TOOLCHAIN_BIN_DIR ${SWIFT_EXEC_FOR_LIBSWIFT} DIRECTORY)
        get_filename_component(TOOLCHAIN_LIB_DIR "${TOOLCHAIN_BIN_DIR}/../lib/swift/macosx" ABSOLUTE)
        target_link_directories(${executable} PUBLIC ${TOOLCHAIN_LIB_DIR})

        # Add the SDK directory for the host platform.
        target_link_directories(${executable} PRIVATE "${sdk_dir}")

        # Include the abi stable system stdlib in our rpath.
        list(APPEND RPATH_LIST "/usr/lib/swift")

      elseif(LIBSWIFT_BUILD_MODE STREQUAL "CROSSCOMPILE-WITH-HOSTLIBS")

        # Intentinally don't add the lib dir of the cross-compiled compiler, so that
        # the stdlib is not picked up from there, but from the SDK.
        # This requires to explicitly add all the needed compatibility libraries. We
        # can take them from the current build.
        set(vsuffix "-${SWIFT_SDK_${SWIFT_HOST_VARIANT_SDK}_LIB_SUBDIR}-${SWIFT_HOST_VARIANT_ARCH}")
        set(conctarget "swiftCompatibilityConcurrency${vsuffix}")
        target_link_libraries(${executable} PUBLIC ${conctarget})

        # Add the SDK directory for the host platform.
        target_link_directories(${executable} PRIVATE "${sdk_dir}")

        # Include the abi stable system stdlib in our rpath.
        list(APPEND RPATH_LIST "/usr/lib/swift")

      elseif(LIBSWIFT_BUILD_MODE STREQUAL "BOOTSTRAPPING-WITH-HOSTLIBS")
        # Pick up the built libswiftCompatibility<n>.a libraries
        _link_built_compatibility_libs(${executable})

        # Add the SDK directory for the host platform.
        target_link_directories(${executable} PRIVATE "${sdk_dir}")

        # Include the abi stable system stdlib in our rpath.
        list(APPEND RPATH_LIST "/usr/lib/swift")

      elseif(LIBSWIFT_BUILD_MODE STREQUAL "BOOTSTRAPPING")
        # Pick up the built libswiftCompatibility<n>.a libraries
        _link_built_compatibility_libs(${executable})

        # At build time link against the built swift libraries from the
        # previous bootstrapping stage.
        get_bootstrapping_swift_lib_dir(bs_lib_dir "${ASHT_BOOTSTRAPPING}")
        target_link_directories(${executable} PRIVATE ${bs_lib_dir})

        # At runtime link against the built swift libraries from the current
        # bootstrapping stage.
        list(APPEND RPATH_LIST "@executable_path/../lib/swift/${SWIFT_SDK_${SWIFT_HOST_VARIANT_SDK}_LIB_SUBDIR}")
      else()
        message(FATAL_ERROR "Unknown LIBSWIFT_BUILD_MODE '${LIBSWIFT_BUILD_MODE}'")
      endif()

      # Workaround to make lldb happy: we have to explicitly add all libswift modules
      # to the linker command line.
      set(libswift_ast_path_flags "-Wl")
      get_property(modules GLOBAL PROPERTY "libswift_modules")
      foreach(module ${modules})
        get_target_property(module_file "LibSwift${module}" "module_file")
        string(APPEND libswift_ast_path_flags ",-add_ast_path,${module_file}")
      endforeach()

      set_property(TARGET ${executable} APPEND_STRING PROPERTY
                   LINK_FLAGS ${libswift_ast_path_flags})

      # Workaround for a linker crash related to autolinking: rdar://77839981
      set_property(TARGET ${executable} APPEND_STRING PROPERTY
                   LINK_FLAGS " -lobjc ")

    else() # ASHT_HAS_LIBSWIFT AND LIBSWIFT_BUILD_MODE

      # TODO: do we really need this? Do any tools which don't link libswift include other swift code?

      # Add in the SDK directory for the host platform.
      #
      # NOTE: We do this /after/ target_link_directorying TOOLCHAIN_LIB_DIR to
      # ensure that we first find libraries from the toolchain, rather than from
      # the SDK.
      target_link_directories(${executable} PRIVATE "${sdk_dir}")

      # We also want to be able to find libraries from the base toolchain
      # directory. This is so swiftc can rely on its own host side dylibs that may
      # contain swift content.
      list(APPEND RPATH_LIST "@executable_path/../lib")

      # Also include the abi stable system stdlib in our rpath.
      list(APPEND RPATH_LIST "/usr/lib/swift")
    endif()

    set_target_properties(${executable} PROPERTIES
      BUILD_WITH_INSTALL_RPATH YES
      INSTALL_RPATH "${RPATH_LIST}")

  elseif(SWIFT_HOST_VARIANT_SDK STREQUAL "LINUX" AND ASHT_HAS_LIBSWIFT AND LIBSWIFT_BUILD_MODE)
    if(LIBSWIFT_BUILD_MODE STREQUAL "HOSTTOOLS")
      # At build time and and run time, link against the swift libraries in the
      # installed host toolchain.
      get_filename_component(swift_bin_dir ${SWIFT_EXEC_FOR_LIBSWIFT} DIRECTORY)
      get_filename_component(swift_dir ${swift_bin_dir} DIRECTORY)
      set(host_lib_dir "${swift_dir}/lib/swift/linux")

      target_link_libraries(${executable} PRIVATE "swiftCore")

      target_link_directories(${executable} PRIVATE ${host_lib_dir})
      set_target_properties(${executable} PROPERTIES
        BUILD_WITH_INSTALL_RPATH YES
        INSTALL_RPATH  "${host_lib_dir}")

    elseif(LIBSWIFT_BUILD_MODE STREQUAL "BOOTSTRAPPING")
      # At build time link against the built swift libraries from the
      # previous bootstrapping stage.
      if (NOT "${ASHT_BOOTSTRAPPING}" STREQUAL "0")
        get_bootstrapping_swift_lib_dir(bs_lib_dir "${ASHT_BOOTSTRAPPING}")
        target_link_directories(${executable} PRIVATE ${bs_lib_dir})
        target_link_libraries(${executable} PRIVATE "swiftCore")
      endif()

      # At runtime link against the built swift libraries from the current
      # bootstrapping stage.
      set_target_properties(${executable} PROPERTIES
        BUILD_WITH_INSTALL_RPATH YES
        INSTALL_RPATH  "$ORIGIN/../lib/swift/${SWIFT_SDK_LINUX_LIB_SUBDIR}")

    elseif(LIBSWIFT_BUILD_MODE STREQUAL "BOOTSTRAPPING-WITH-HOSTLIBS")
      message(FATAL_ERROR "LIBSWIFT_BUILD_MODE 'BOOTSTRAPPING-WITH-HOSTLIBS' not supported on Linux")
    else()
      message(FATAL_ERROR "Unknown LIBSWIFT_BUILD_MODE '${LIBSWIFT_BUILD_MODE}'")
    endif()
  endif()

  llvm_update_compile_flags(${executable})
  swift_common_llvm_config(${executable} ${ASHT_LLVM_LINK_COMPONENTS})

  get_bootstrapping_path(out_bin_dir
      ${SWIFT_RUNTIME_OUTPUT_INTDIR} "${ASHT_BOOTSTRAPPING}")
  get_bootstrapping_path(out_lib_dir
      ${SWIFT_LIBRARY_OUTPUT_INTDIR} "${ASHT_BOOTSTRAPPING}")
  set_output_directory(${executable}
    BINARY_DIR ${out_bin_dir}
    LIBRARY_DIR ${out_lib_dir})

  if(SWIFT_HOST_VARIANT_SDK STREQUAL WINDOWS)
    swift_windows_include_for_arch(${SWIFT_HOST_VARIANT_ARCH}
      ${SWIFT_HOST_VARIANT_ARCH}_INCLUDE)
    target_include_directories(${executable} SYSTEM PRIVATE
      ${${SWIFT_HOST_VARIANT_ARCH}_INCLUDE})

    if(NOT ${CMAKE_C_COMPILER_ID} STREQUAL MSVC)
      # MSVC doesn't support -Xclang. We don't need to manually specify
      # the dependent libraries as `cl` does so.
      target_compile_options(${executable} PRIVATE
        $<$<COMPILE_LANGUAGE:C,CXX,OBJC,OBJCXX>:"SHELL:-Xclang --dependent-lib=oldnames">
        # TODO(compnerd) handle /MT, /MTd
        $<$<COMPILE_LANGUAGE:C,CXX,OBJC,OBJCXX>:"SHELL:-Xclang --dependent-lib=msvcrt$<$<CONFIG:Debug>:d>">
        )
    endif()
  endif()

  if(NOT ${ASHT_SWIFT_COMPONENT} STREQUAL "no_component")
    add_dependencies(${ASHT_SWIFT_COMPONENT} ${executable})
    swift_install_in_component(TARGETS ${executable}
                               RUNTIME
                                 DESTINATION bin
                                 COMPONENT ${ASHT_SWIFT_COMPONENT})

    swift_is_installing_component(${ASHT_SWIFT_COMPONENT} is_installing)
  endif()

  if(NOT is_installing)
    set_property(GLOBAL APPEND PROPERTY SWIFT_BUILDTREE_EXPORTS ${executable})
  else()
    set_property(GLOBAL APPEND PROPERTY SWIFT_EXPORTS ${executable})
  endif()
endfunction()

# This declares a swift host tool that links with libfuzzer.
function(add_swift_fuzzer_host_tool executable)
  # First create our target. We do not actually parse the argument since we do
  # not care about the arguments, we just pass them all through to
  # add_swift_host_tool.
  add_swift_host_tool(${executable} ${ARGN})

  # Then make sure that we pass the -fsanitize=fuzzer flag both on the cflags
  # and cxx flags line.
  target_compile_options(${executable} PRIVATE
    $<$<COMPILE_LANGUAGE:C,CXX,OBJC,OBJCXX>:-fsanitize=fuzzer>
    $<$<COMPILE_LANGUAGE:Swift>:-sanitize=fuzzer>)
  target_link_libraries(${executable} PRIVATE "-fsanitize=fuzzer")
endfunction()

macro(add_swift_tool_symlink name dest component)
  add_llvm_tool_symlink(${name} ${dest} ALWAYS_GENERATE)
  llvm_install_symlink(${name} ${dest} ALWAYS_GENERATE COMPONENT ${component})
endmacro()

# Declare that files in this library are built with LLVM's support
# libraries available.
function(set_swift_llvm_is_available name)
  target_compile_definitions(${name} PRIVATE
    $<$<COMPILE_LANGUAGE:C,CXX,OBJC,OBJCXX>:SWIFT_LLVM_SUPPORT_IS_AVAILABLE>)
endfunction()<|MERGE_RESOLUTION|>--- conflicted
+++ resolved
@@ -381,16 +381,8 @@
       cxx_link_libraries)
     target_link_libraries(${target} PRIVATE
       ${cxx_link_libraries})
-<<<<<<< HEAD
-
-    swift_android_libgcc_for_arch_cross_compile(${SWIFT_HOST_VARIANT_ARCH}
-      ${SWIFT_HOST_VARIANT_ARCH}_LIB)
-    target_link_directories(${target} PRIVATE
-      ${${SWIFT_HOST_VARIANT_ARCH}_LIB})
   elseif("${LFLAGS_SDK}" STREQUAL "WASI")
     list(APPEND result "-Wl,wasi-emulated-mman")
-=======
->>>>>>> 237338b5
   else()
     # If lto is enabled, we need to add the object path flag so that the LTO code
     # generator leaves the intermediate object file in a place where it will not
