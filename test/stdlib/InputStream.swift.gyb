--- conflicted
+++ resolved
@@ -12,11 +12,8 @@
 // -*- swift -*-
 // RUN: %target-run-simple-swiftgyb
 // REQUIRES: executable_test
-<<<<<<< HEAD
+// UNSUPPORTED: freestanding
 // UNSUPPORTED: OS=wasi
-=======
-// UNSUPPORTED: freestanding
->>>>>>> db90ea20
 
 import StdlibUnittest
 
