--- conflicted
+++ resolved
@@ -2,12 +2,8 @@
 // REQUIRES: executable_test
 
 // FIXME: No simd module on linux rdar://problem/20795411
-<<<<<<< HEAD
-// XFAIL: linux, windows
+// XFAIL: linux, windows, openbsd
 // XFAIL: OS=wasi
-=======
-// XFAIL: linux, windows, openbsd
->>>>>>> cdc38dab
 
 import simd
 import StdlibUnittest
