// RUN: %empty-directory(%t)
// RUN: %gyb %s -o %t/FloatingPointPrinting.swift
// RUN: %line-directive %t/FloatingPointPrinting.swift -- %target-build-swift %t/FloatingPointPrinting.swift -o %t/main.out
// RUN: %target-codesign %t/main.out
// RUN: %line-directive %t/FloatingPointPrinting.swift -- %target-run %t/main.out
// RUN: %line-directive %t/FloatingPointPrinting.swift -- %target-run %t/main.out --locale ru_RU.UTF-8
// REQUIRES: executable_test

// With a non-optimized stdlib the test takes very long.
// REQUIRES: optimized_stdlib

import StdlibUnittest
#if canImport(Darwin)
  import Darwin
<<<<<<< HEAD
#elseif os(Linux) || os(FreeBSD) || os(OpenBSD) || os(PS4) || os(Android) || os(Cygwin) || os(Haiku) || os(WASI)
=======
#elseif canImport(Glibc)
>>>>>>> 9defc0a0
  import Glibc
#elseif os(Windows)
  import MSVCRT
#else
#error("Unsupported platform")
#endif

// It takes about an hour to run the Float formatter over all 2 billion
// positive values to verify that it's correct.  Of course, we don't want
// to do that for the Swift standard library.
//
// Instead, I ran the same test against a version of the Float formatter that
// used only 45 bits precision (instead of 59) and collected all the values that
// failed with that reduced precision.  This should catch any future mistakes
// that inadvertently damage the accuracy of the formatter's internal
// calculations.
fileprivate let generatedCases_Float: [(Float, String)] = [
  (0x1.ab510cp-126, "1.9621416e-38"),
  (0x1.b2171p-126 , "1.993244e-38"),
  (0x1.b2171p-125 , "3.986488e-38"),
  (0x1.b2171p-124 , "7.972976e-38"),
  (0x1.1c01b4p-122, "2.0865513e-37"),
  (0x1.e41e3p-122 , "3.5567368e-37"),
  (0x1.070866p-120, "7.7298394e-37"),
  (0x1.0a4cap-120 , "7.825834e-37"),
  (0x1.2e92dep-118, "3.5567368e-36"),
  (0x1.225e0ap-117, "6.826503e-36"),
  (0x1.288e84p-117, "6.9720146e-36"),
  (0x1.732b26p-117, "8.726131e-36"),
  (0x1.ab8e9cp-117, "1.0051818e-35"),
  (0x1.ea228ap-117, "1.15230165e-35"),
  (0x1.fc5bb8p-117, "1.1951446e-35"),
  (0x1.9cfcbcp-113, "1.5534853e-34"),
  (0x1.e11c02p-112, "3.619465e-34"),
  (0x1.56f96cp-110, "1.0321008e-33"),
  (0x1.9d393ep-110, "1.2434995e-33"),
  (0x1.e11c02p-109, "2.895572e-33"),
  (0x1.0186b2p-107, "6.199717e-33"),
  (0x1.e11c02p-107, "1.1582288e-32"),
  (0x1.87454cp-106, "1.8838998e-32"),
  (0x1.a337f6p-105, "4.0369282e-32"),
  (0x1.71515ap-105, "3.556401e-32"),
  (0x1.5d594ep-101, "5.382571e-31"),
  (0x1.0d7e9ep-100, "8.304443e-31"),
  (0x1.5d594ep-100, "1.0765142e-30"),
  (0x1.fd0eacp-99 , "3.137308e-30"),
  (0x1.356bf6p-98 , "3.813917e-30"),
  (0x1.356bf6p-97 , "7.627834e-30"),
  (0x1.6256f8p-97 , "8.7351485e-30"),
  (0x1.6c524ep-97 , "8.9812184e-30"),
  (0x1.993d5p-97  , "1.0088533e-29"),
  (0x1.c62854p-97 , "1.11958476e-29"),
  (0x1.fd0eacp-97 , "1.2549232e-29"),
  (0x1.e41a56p-96 , "2.3868115e-29"),
  (0x1.266f8p-94  , "5.806717e-29"),
  (0x1.765118p-94 , "7.382097e-29"),
  (0x1.cb25fep-94 , "9.055106e-29"),
  (0x1.778decp-93 , "1.4813009e-28"),
  (0x1.23f5d8p-92 , "2.303161e-28"),
  (0x1.23f5d8p-90 , "9.212644e-28"),
  (0x1.a1f86p-90  , "1.3188814e-27"),
  (0x1.3db25cp-87 , "8.019793e-27"),
  (0x1.bbb4e2p-87 , "1.1200729e-26"),
  (0x1.83be04p-84 , "7.8303923e-26"),
  (0x1.5c87fap-84 , "7.038531e-26"),
  (0x1.b35478p-84 , "8.7914184e-26"),
  (0x1.54279p-83  , "1.3738732e-25"),
  (0x1.210beap-82 , "2.3348993e-25"),
  (0x1.98040cp-82 , "3.2959255e-25"),
  (0x1.d3801cp-81 , "7.552877e-25"),
  (0x1.296c54p-80 , "9.610261e-25"),
  (0x1.7ee2ccp-80 , "1.2371711e-24"),
  (0x1.d3801cp-80 , "1.5105754e-24"),
  (0x1.e8c296p-78 , "6.3170763e-24"),
  (0x1.09a3c4p-77 , "6.8666256e-24"),
  (0x1.7e7638p-77 , "9.886406e-24"),
  (0x1.d3ecbp-77  , "1.2095566e-23"),
  (0x1.5eada8p-76 , "1.8129645e-23"),
  (0x1.21517ap-74 , "5.9829616e-23"),
  (0x1.ab6668p-74 , "8.8384254e-23"),
  (0x1.91172cp-74 , "8.2943575e-23"),
  (0x1.be075ap-74 , "9.223658e-23"),
  (0x1.aeaacap-70 , "1.424958e-21"),
  (0x1.35db3cp-69 , "2.0504575e-21"),
  (0x1.74df2p-67  , "9.869829e-21"),
  (0x1.f5fa7ap-66 , "2.6574517e-20"),
  (0x1.aa969ep-64 , "9.0333597e-20"),
  (0x1.c77c72p-64 , "9.6452936e-20"),
  (0x1.7f3dep-64  , "8.1154587e-20"),
  (0x1.036eeap-57 , "7.0319526e-18"),
  (0x1.46b2fap-57 , "8.855198e-18"),
  (0x1.796e1ep-57 , "1.0230265e-17"),
  (0x1.ce5b7ap-57 , "1.25322205e-17"),
  (0x1.dee466p-57 , "1.2980399e-17"),
  (0x1.5b3fep-55  , "3.7648867e-17"),
  (0x1.3d11a2p-54 , "6.875335e-17"),
  (0x1.796e1ep-54 , "8.184212e-17"),
  (0x1.bbe57cp-54 , "9.625469e-17"),
  (0x1.d624acp-54 , "1.01946067e-16"),
  (0x1.f841f8p-54 , "1.0934346e-16"),
  (0x1.3d11a2p-53 , "1.375067e-16"),
  (0x1.b20fd8p-52 , "3.7648867e-16"),
  (0x1.928636p-47 , "1.1172293e-14"),
  (0x1.ba8a18p-47 , "1.2282937e-14"),
  (0x1.e28dfap-47 , "1.3393581e-14"),
  (0x1.374dcap-44 , "6.912334e-14"),
  (0x1.a0efd4p-44 , "9.257857e-14"),
  (0x1.7c8658p-44 , "8.4493474e-14"),
  (0x1.e62862p-44 , "1.07948705e-13"),
  (0x1.89537ap-40 , "1.397375e-12"),
  (0x1.981532p-39 , "2.8996026e-12"),
  (0x1.3e8744p-38 , "4.5265606e-12"),
  (0x1.431bf6p-37 , "9.183316e-12"),
  (0x1.525f7ep-37 , "9.6171395e-12"),
  (0x1.7a0ff2p-37 , "1.07451764e-11"),
  (0x1.cf8bp-37   , "1.3174684e-11"),
  (0x1.f637d2p-37 , "1.4273895e-11"),
  (0x1.4cc72ap-34 , "7.566495e-11"),
  (0x1.86e8aep-34 , "8.8882395e-11"),
  (0x1.9093e2p-34 , "9.1080816e-11"),
  (0x1.eef76ap-34 , "1.12542343e-10"),
  (0x1.f637d2p-34 , "1.1419116e-10"),
  (0x1.2cc742p+59 , "6.772926e+17"),
  (0x1.426638p+59 , "7.259787e+17"),
  (0x1.ac1062p+60 , "1.9278289e+18"),
  (0x1.3fb25ap+61 , "2.8795718e+18"),
  (0x1.28aacp+68  , "3.4203376e+20"),
  (0x1.21de92p+69 , "6.683934e+20"),
  (0x1.077b62p+69 , "6.0754804e+20"),
  (0x1.6dd68ep+69 , "8.435652e+20"),
  (0x1.5b7194p+69 , "8.0115055e+20"),
  (0x1.72d57p+71  , "3.4203376e+21"),
  (0x1.3f1b66p+74 , "2.3545942e+22"),
  (0x1.cf8accp+74 , "3.4203376e+22"),
  (0x1.15204ep+76 , "8.179321e+22"),
  (0x1.69167ep+76 , "1.0657433e+23"),
  (0x1.a3dfccp+77 , "2.4784999e+23"),
  (0x1.25ee82p+79 , "6.940265e+23"),
  (0x1.6d4a0cp+79 , "8.6251485e+23"),
  (0x1.9b811cp+79 , "9.716371e+23"),
  (0x1.45ee1ep+84 , "2.4626585e+25"),
  (0x1.84615ep+84 , "2.934519e+25"),
  (0x1.1b492p+87  , "1.7123566e+26"),
  (0x1.61594ap+87 , "2.1358624e+26"),
  (0x1.1c0b3ep+89 , "6.8677604e+26"),
  (0x1.3e5134p+89 , "7.696438e+26"),
  (0x1.cd7a02p+89 , "1.1157819e+27"),
  (0x1.621b68p+90 , "1.7123566e+27"),
  (0x1.baa242p+93 , "1.7123566e+28"),
  (0x1.d40dfp+94  , "3.6213959e+28"),
  (0x1.10287cp+96 , "8.422887e+28"),
  (0x1.8da532p+99 , "9.845221e+29"),
  (0x1.f58b6cp+100, "2.4835287e+30"),
  (0x1.e11158p+102, "9.5285285e+30"),
  (0x1.b61814p+103, "1.7354693e+31"),
  (0x1.0502cp+104 , "2.0679402e+31"),
  (0x1.772604p+106, "1.188893e+32"),
  (0x1.fe44a2p+106, "1.6171041e+32"),
  (0x1.9c7f7ap+108, "5.229033e+32"),
  (0x1.2c7314p+109, "7.6173e+32"),
  (0x1.19c658p+109, "7.143839e+32"),
  (0x1.89d2cp+109 , "9.984605e+32"),
  (0x1.af2c36p+109, "1.0931527e+33"),
  (0x1.c1d8f2p+109, "1.1404988e+33"),
  (0x1.89d2cp+110 , "1.996921e+33"),
  (0x1.97d44cp+110, "2.0679402e+33"),
  (0x1.89d2cp+111 , "3.993842e+33"),
  (0x1.2c7314p+112, "6.09384e+33"),
  (0x1.368a68p+112, "6.2985127e+33"),
  (0x1.89d2cp+112 , "7.987684e+33"),
  (0x1.5b22eap+112, "7.040762e+33"),
  (0x1.b88294p+112, "8.934606e+33"),
  (0x1.e7326ap+112, "9.881528e+33"),
  (0x1.672f5ap+114, "2.9140547e+34"),
  (0x1.103662p+115, "4.4168992e+34"),
  (0x1.4fd77p+116 , "1.0898681e+35"),
  (0x1.cf198ap+116, "1.5028446e+35"),
  (0x1.347374p+118, "4.0039227e+35"),
  (0x1.7ced98p+118, "4.9447295e+35"),
  (0x1.aa03cp+119 , "1.1059973e+36"),
  (0x1.3b315cp+122, "6.5462986e+36"),
  (0x1.3e2542p+122, "6.607624e+36"),
  (0x1.c4fb6p+122 , "9.408067e+36"),
  (0x1.f062b6p+122, "1.03095254e+37"),
  (0x1.2db58cp+123, "1.2532508e+37"),
  (0x1.a345d8p+126, "1.393273e+38"),
  (0x1.a345d8p+127, "2.786546e+38")
]

// Of course, exhaustive testing of Double (or Float80!) is not
// practical, so I used another approach to generate test cases
// for those:

// The Errol paper details a method for enumerating cases where the optimal
// base-10 form might be extremely close to the midpoint between two binary
// Doubles, and therefore at risk of being handled incorrectly by Grisu-style
// formatters that use fixed-precision arithmetic. These are the extreme cases
// for our algorithm, so if we get these right, we have pretty high confidence
// that we get everything right.

// I took that list and ran it through a reduced-precision version of the Double
// formatter to identify these worst-case values:
fileprivate let generatedCases_Double: [(Double, String)] = [
  (0x1.379f099a86228p-317, "4.559093100884257e-96"),
  (0x1.7c3fba45c1271p-307, "5.696647848853893e-93"),
  (0x1.4f14348a4c5dcp-299, "1.285104507361864e-90"),
  (0x1.4f14348a4c5dcp-298, "2.570209014723728e-90"),
  (0x1.a8c931c19b77ap-298, "3.258302752792233e-90"),
  (0x1.4f14348a4c5dcp-297, "5.140418029447456e-90"),
  (0x1.a8c931c19b77ap-297, "6.516605505584466e-90"),
  (0x1.97a2a205f591fp-294, "5.002799281833755e-89"),
  (0x1.387cf9cb4ad4fp-261, "3.294312317590731e-79"),
  (0x1.ddc7e975c5045p-247, "8.252392874408775e-75"),
  (0x1.ddc7e975c5045p-246, "1.650478574881755e-74"),
  (0x1.ddc7e975c5045p-245, "3.30095714976351e-74"),
  (0x1.ddc7e975c5045p-244, "6.60191429952702e-74"),
  (0x1.ddc7e975c5045p-243, "1.320382859905404e-73"),
  (0x1.ddc7e975c5045p-242, "2.640765719810808e-73"),
  (0x1.ddc7e975c5045p-241, "5.281531439621616e-73"),
  (0x1.9190e30e46c1ep-235, "2.840978519032327e-71"),
  (0x1.0ed9bd6bfd003p-234, "3.832399419240467e-71"),
  (0x1.9190e30e46c1ep-234, "5.681957038064654e-71"),
  (0x1.3b28b27523ea6p-229, "1.426989259361117e-69"),
  (0x1.3b28b27523ea6p-228, "2.853978518722234e-69"),
  (0x1.aedaa0fc32ac8p-222, "2.497072464210591e-67"),
  (0x1.aedaa0fc32ac8p-221, "4.994144928421182e-67"),
  (0x1.48050091c3c25p-219, "1.520865118855779e-66"),
  (0x1.48050091c3c25p-218, "3.041730237711558e-66"),
  (0x1.f5a18504dfaadp-215, "3.721305106071689e-65"),
  (0x1.f5a18504dfaadp-214, "7.442610212143378e-65"),
  (0x1.eef5e1f90ac34p-196, "1.925091640472375e-59"),
  (0x1.eef5e1f90ac34p-195, "3.85018328094475e-59"),
  (0x1.eef5e1f90ac34p-194, "7.7003665618895e-59"),
  (0x1.b20c2f4f8d49fp-138, "4.865841847892019e-42"),
  (0x1.25d342b1e33e6p-128, "3.372948296445563e-39"),
  (0x1.4faba79ea92edp-122, "2.466117547186101e-37"),
  (0x1.4faba79ea92edp-121, "4.932235094372202e-37"),
  (0x1.78cfcab31064dp-89 , "2.378016066134295e-27"),
  (0x1.78cfcab31064dp-88 , "4.75603213226859e-27"),
  (0x1.78cfcab31064dp-87 , "9.51206426453718e-27"),
  (0x1.78cfcab31064dp-86 , "1.902412852907436e-26"),
  (0x1.78cfcab31064dp-85 , "3.804825705814872e-26"),
  (0x1.56d589dc3d0e3p-78 , "4.431027338341785e-24"),
  (0x1.cd230a7ff47c4p+145, "8.034137530808823e+43"),
  (0x1.30d9a1c3890bp+151 , "3.399192475886301e+45"),
  (0x1.fc1562f08f125p+151, "5.665320793143835e+45"),
  (0x1.a32ac316fb3acp+186, "1.605929046641989e+56"),
  (0x1.a32ac316fb3acp+187, "3.211858093283978e+56"),
  (0x1.8862481ccada3p+188, "6.013265967485603e+56"),
  (0x1.a32ac316fb3acp+188, "6.423716186567956e+56"),
  (0x1.5564fb098c956p+201, "4.285935458457607e+60"),
  (0x1.f20b1a0d7f626p+207, "4.001624164855121e+62"),
  (0x1.f20b1a0d7f626p+208, "8.003248329710242e+62"),
  (0x1.a53bb31b369a2p+219, "1.386282306169174e+66"),
  (0x1.a53bb31b369a2p+220, "2.772564612338348e+66"),
  (0x1.a53bb31b369a2p+221, "5.545129224676696e+66"),
  (0x1.66a00a69c6c34p+224, "3.776763733298609e+67"),
  (0x1.e2785c3a2a20ap+227, "4.064803033949531e+68"),
  (0x1.e2785c3a2a20ap+228, "8.129606067899062e+68"),
  (0x1.454b1aef62c8dp+231, "4.384946084578497e+69"),
  (0x1.0fde34c996086p+233, "1.465909318208761e+70"),
  (0x1.0fde34c996086p+234, "2.931818636417522e+70"),
  (0x1.9a2c2a34ac2fap+234, "4.423291694721855e+70"),
  (0x1.9a2c2a34ac2fap+235, "8.84658338944371e+70"),
  (0x1.9a2c2a34ac2fap+236, "1.769316677888742e+71"),
  (0x1.9a2c2a34ac2fap+237, "3.538633355777484e+71"),
  (0x1.9a2c2a34ac2fap+238, "7.077266711554968e+71"),
  (0x1.ca9bade45b94ap+260, "3.318949537676913e+78"),
  (0x1.ca9bade45b94ap+261, "6.637899075353826e+78"),
  (0x1.b3a29c72cab91p+269, "1.614179517443508e+81"),
  (0x1.b3a29c72cab91p+270, "3.228359034887016e+81"),
  (0x1.b3a29c72cab91p+271, "6.456718069774032e+81"),
  (0x1.c84c524ab5ebp+277 , "4.328301679886463e+83"),
  (0x1.71760b3c0bc14p+287, "3.588703015985849e+86"),
  (0x1.11926d079e00ap+304, "3.482974734743573e+91"),
  (0x1.9d8f9fc2808d3p+321, "6.901257826767179e+96"),
  (0x1.63ed4a60c9c91p+324, "4.751595491707413e+97")
]

#if !os(Windows) && (arch(i386) || arch(x86_64))
// Float80 found via Errol technique.
//
// As with Double, except for Float80.  The original list in this
// case had 23 million test cases.  I filtered that against
// a Float80 formatter with 129 bits precision.
fileprivate let generatedCases_Float80: [(Float80, String)] = [
  (0xf.8f06b25f79a0ad9p-329, "1.4226714622425547106e-98"),
  (0xb.a14796a877c6939p-303, "7.136593768505787697e-91"),
  (0xf.8e473d72ad52a71p-296, "1.2218360180048428346e-88"),
  (0xb.c6f5bb0c6811badp-289, "1.1840575897174935119e-86"),
  (0xc.c2111d383f1adfp-236 , "1.1553302055733876345e-70"),
  (0xc.c2111d383f1adfp-233 , "9.242641644587101076e-70"),
  (0xf.be3d87da323be87p-156, "1.7235014706998294962e-46"),
  (0xb.d809f3772d38a59p-150, "8.298420730548195494e-45"),
  (0xb.61d88e478a80191p-136, "1.3066137006059396529e-40"),
  (0x8.7e6e301b42330f6p-115, "2.044824541427335683e-34"),
  (0xe.280cfad818ffc45p-115, "3.408040902378892805e-34"),
  (0x8.7e6e301b42330f6p-114, "4.089649082854671366e-34"),
  (0xe.280cfad818ffc45p-114, "6.81608180475778561e-34"),
  (0x8.7e6e301b42330f6p-113, "8.179298165709342732e-34"),
  (0xe.280cfad818ffc45p-113, "1.363216360951557122e-33"),
  (0xe.280cfad818ffc45p-112, "2.726432721903114244e-33"),
  (0xe.280cfad818ffc45p-111, "5.452865443806228488e-33"),
  (0xe.280cfad818ffc45p-110, "1.0905730887612456976e-32"),
  (0xc.09de12b2b8b462p+169 , "9.008308715099773956e+51"),
  (0xc.eb461a5ceb157bep+196, "1.2975058974374774429e+60"),
  (0xd.f29472fdfc52a5ep+202, "8.965157263531703087e+61"),
  (0x9.63a86496b5f39b5p+206, "9.656322849684964617e+62"),
  (0xf.aab4e43915de71bp+239, "1.3840439837858165139e+73"),
  (0xf.135bf3c301b911ap+239, "1.3318159089259743813e+73"),
  (0xe.7c03034ced93b19p+239, "1.2795878340661322487e+73"),
  (0xd.e4aa12d6d96e518p+239, "1.2273597592062901161e+73"),
  (0xd.4d512260c548f17p+239, "1.1751316843464479835e+73"),
  (0xc.b5f831eab123916p+239, "1.1229036094866058509e+73"),
  (0xc.1e9f41749cfe315p+239, "1.0706755346267637183e+73"),
  (0xa.efed608874b3713p+239, "9.662193849070794531e+72"),
  (0xa.58947012608e112p+239, "9.139913100472373205e+72"),
  (0x9.c13b7f9c4c68b11p+239, "8.617632351873951879e+72"),
  (0x9.29e28f26384351p+239 , "8.095351603275530553e+72"),
  (0x8.92899eb0241df0fp+239, "7.573070854677109227e+72"),
  (0xa.58947012608e112p+240, "1.827982620094474641e+73"),
  (0xa.58947012608e112p+241, "3.655965240188949282e+73"),
  (0xa.58947012608e112p+242, "7.311930480377898564e+73"),
  (0xd.4d512260c548f17p+242, "9.401053474771583868e+73"),
  (0xc.9240ee0f9d5e4d6p+252, "9.097859174935622588e+76"),
]
#endif

let PrintTests = TestSuite("FloatingPointPrinting")

% for FloatType in ['Float16', 'Float', 'Double', 'Float80']:
% if FloatType == 'Float16':
@available(macOS 10.16, iOS 14.0, watchOS 7.0, tvOS 14.0, *)
% end
% if FloatType == 'Float80':
#if !os(Windows) && (arch(i386) || arch(x86_64))
% end

// Verify that a particular value provides a specific description string.
// Also check that the generated strings actually satisfy our
// accuracy requirements.
fileprivate func expectDescription(_ expected: String, _ object: ${FloatType},
  _ message: @autoclosure () -> String = "",
  stackTrace: SourceLocStack = SourceLocStack(),
  showFrame: Bool = true,
  file: String = #file, line: UInt = #line
) {
  expectEqual(expected, object.description,
    message(),
    stackTrace: stackTrace.pushIf(showFrame, file: file, line: line))
  expectEqual(expected, object.debugDescription,
    message(),
    stackTrace: stackTrace.pushIf(showFrame, file: file, line: line))
  expectAccurateDescription(object,
    message(),
    stackTrace: stackTrace.pushIf(showFrame, file: file, line: line))
}

// Verify our key requirements:
//
// * Accurate.  A formatted float should parse back to exactly the original
//   value.
//
// * Short. The formatted value should use the minimum number of digits needed
//   to be accurate.
//
// * Close. If there is more than one accurate and short value, we want the one
//   that is closest (as an infinitely-precise real number) to the original
//   binary float (interpreted as an infinitely-precise real number).
% if FloatType == 'Float16':
@available(macOS 10.16, iOS 14.0, watchOS 7.0, tvOS 14.0, *)
% end
fileprivate func expectAccurateDescription(_ object: ${FloatType},
  _ message: @autoclosure () -> String = "",
  stackTrace: SourceLocStack = SourceLocStack(),
  showFrame: Bool = true,
  file: String = #file, line: UInt = #line
) {
  if !object.isFinite {
    return
  }

  // Following checks all return early on failure, since it makes no sense to
  // check shortness if the result is inaccurate, etc.

  // Verify round-trip accuracy:
  let text = object.debugDescription
  if let roundTrip = ${FloatType}(text) {
    if object != roundTrip {
      expectationFailure("Round-trip inaccuracy: \(object) != \(roundTrip)",
        trace: message(),
        stackTrace: stackTrace.pushIf(showFrame, file: file, line: line))
      return
    }
  } else {
    expectationFailure("Failed to parse \(text)",
      trace: message(),
      stackTrace: stackTrace.pushIf(showFrame, file: file, line: line))
    return
  }

  // TODO: Verify shortness by trimming the last digit and checking
  // that the result does NOT round-trip.

  // TODO: Verify closeness by fuzzing the last digit and checking
  // that the result is not closer.  Note this requires higher-precision
  // arithmetic.
}
% if FloatType == 'Float80':
#endif
% end
% end

// Special helper for NaN values
fileprivate func expectNaN<T>(_ expected: String, _ object: T,
  _ message: @autoclosure () -> String = "",
  stackTrace: SourceLocStack = SourceLocStack(),
  showFrame: Bool = true,
  file: String = #file, line: UInt = #line
) where T: FloatingPoint & CustomDebugStringConvertible & CustomStringConvertible {
  // Regular description always returns "nan"
  expectEqual("nan", object.description,
    message(),
    stackTrace: stackTrace.pushIf(showFrame, file: file, line: line))

  // debugDescription prints full details about NaNs, which is tricky to test
  // because NaNs often get truncated: various implementations force all NaNs
  // quiet, discard payloads, or clear sign bits.  In some cases, just passing a
  // NaN into a function (via an FP register) is enough to mangle the value.

#if arch(x86_64)
  // Verify the exact debugDescription value only on x86_64, where we
  // know the exact expected String:
  expectEqual(expected, object.debugDescription,
    message(),
    stackTrace: stackTrace.pushIf(showFrame, file: file, line: line))
#endif

  // On all platforms, we verify that the generated debugDescription text
  // follows the expected format, even when we can't verify the exact value.
  var actual = object.debugDescription

  // Optional leading "-"
  if actual.hasPrefix("-") {
    actual = String(actual.dropFirst())
  }

  // Optional leading "s"
  if actual.hasPrefix("s") {
    actual = String(actual.dropFirst())
  }

  // Fixed text "nan"
  if actual.prefix(3) != "nan" {
    expectationFailure("Badly formatted NaN debug description (expected 'nan'): \(object.debugDescription)", trace:
      message(),
      stackTrace: stackTrace.pushIf(showFrame, file: file, line: line))
    return
  }
  actual = String(actual.dropFirst(3))

  // Optional parenthesized payload after "nan"
  if actual.hasPrefix("(0x") {
    actual = String(actual.dropFirst(3))
    while !actual.isEmpty {
      if actual.hasPrefix(")") {
        if actual != ")" {
          expectationFailure("Malformed NaN: extra text after payload: \(object.debugDescription)", trace:
            message(),
            stackTrace: stackTrace.pushIf(showFrame, file: file, line: line))
        }
        return
      } else {
        // TODO: verify hex digit
      }
      actual = String(actual.dropFirst())
    }
    expectationFailure("Malformed NaN: no closing parenthesis after payload: \(object.debugDescription)", trace:
      message(),
      stackTrace: stackTrace.pushIf(showFrame, file: file, line: line))
  } else if !actual.isEmpty {
    expectationFailure("Badly formatted NaN debug description has invalid text after 'nan'.  Expected '(0x': \(object.debugDescription)", trace:
      message(),
      stackTrace: stackTrace.pushIf(showFrame, file: file, line: line))
  }
}

// Foundation's String(format:) isn't available here, so
// build up "1e-234" manually:
fileprivate func exponentialPowerOfTen(_ power: Int) -> String {
  let digits = ["0", "1", "2", "3", "4", "5", "6", "7", "8", "9"]
  var s = "1e"
  var p = power
  if p < 0 {
    s += "-"
    p = -p
  } else {
    s += "+"
  }
  if (p > 999) {
    s += digits[ (p / 1000) % 10]
  }
  if (p > 99) {
    s += digits[ (p / 100) % 10]
  }
  s += digits[ (p / 10) % 10]
  s += digits[ p % 10]
  return s
}

// An earlier version of Swift's floating-point `.description` logic
// used potentially locale-sensitive C library functions, hence
// this logic to help verify that the output does not depend on
// the C locale.
PrintTests.setUp {
  if let localeArgIndex = CommandLine.arguments.firstIndex(of: "--locale") {
    let locale = CommandLine.arguments[localeArgIndex + 1]
    expectEqual("ru_RU.UTF-8", locale)
    setlocale(LC_ALL, locale)
  } else {
    setlocale(LC_ALL, "")
  }
}

// Check that all floating point types
// are CustomStringConvertible
PrintTests.test("CustomStringConvertible") {
  func hasDescription(_ any: Any) {
    expectTrue(any is CustomStringConvertible)
  }

  hasDescription(Float(1.0))
  hasDescription(Double(1.0))
#if !os(Windows) && (arch(i386) || arch(x86_64))
  hasDescription(Float80(1.0))
#endif
  hasDescription(CFloat(1.0))
  hasDescription(CDouble(1.0))
}

// Check that all floating point types
// are CustomDebugStringConvertible
PrintTests.test("CustomDebugStringConvertible") {
  func hasDebugDescription(_ any: Any) {
    expectTrue(any is CustomDebugStringConvertible)
  }

  hasDebugDescription(Float(1.0))
  hasDebugDescription(Double(1.0))
#if !os(Windows) && (arch(i386) || arch(x86_64))
  hasDebugDescription(Float80(1.0))
#endif
  hasDebugDescription(CFloat(1.0))
  hasDebugDescription(CDouble(1.0))
}

PrintTests.test("Printable_CFloat") {
  // Basic check for CFloat: Since it's a synonym for Float, we don't
  // need more detailed verification, just basic sanity.
  expectDescription("1.0", CFloat(1.0))
  expectDescription("1.1", CFloat(1.1))
  expectDescription("-1.0", CFloat(-1.0))
}

PrintTests.test("Printable_CDouble") {
  // Likewise for CDouble
  expectDescription("1.0", CDouble(1.0))
  expectDescription("1.1", CDouble(1.1))
  expectDescription("-1.0", CDouble(-1.0))
}

if #available(macOS 10.16, iOS 14.0, watchOS 7.0, tvOS 14.0, *) {
PrintTests.test("Printable_Float16") {
  func asFloat16(_ f: Float16) -> Float16 { return f }

  // Basic sanity checks:
  let f = 100.125 as Float16
  expectEqual("f = 100.1", "f = \(f)")

  expectDescription("0.0", asFloat16(0.0))
  expectDescription("-0.0", -asFloat16(0.0))
  expectDescription("0.1", asFloat16(0.1))
  expectDescription("-0.1", asFloat16(-0.1))
  expectDescription("1.0", asFloat16(1.0))
  expectDescription("-1.0", asFloat16(-1.0))
  expectDescription("1.1", asFloat16(1.1))
  expectDescription("100.1", asFloat16(100.125))
  expectDescription("-100.1", asFloat16(-100.125))

  // Standard special numbers:
  expectDescription("inf", Float16.infinity)
  expectDescription("-inf", -Float16.infinity)
  expectDescription("3.14", Float16.pi)
  expectDescription("65504.0", Float16.greatestFiniteMagnitude)
#if !arch(arm)
  expectDescription("6e-08", Float16.leastNonzeroMagnitude)
#endif
  expectDescription("6.104e-05", Float16.leastNormalMagnitude)

  // Special cases for the underlying algorithms:
  // Smallest Float16 that requires 5 digits to print accurately
  expectDescription("0.00010014", Float16(bitPattern: 0x0690))

  // NaNs require special care in testing:
  // NaN is printed with additional detail to debugDescription, but not description
  expectNaN("nan", Float16.nan)
  expectNaN("nan(0xff)", Float16(nan: 255, signaling: false))
  expectNaN("nan(0xff)", Float16(bitPattern: 0x7eff))
  expectNaN("-nan", -Float16.nan)
  expectNaN("-nan(0xff)", -Float16(nan: 255, signaling: false))
/*
  // These fail on macOS x86_64, pass on iphonesimulator-i386, and
  // probably behave in varying fashion on ARM32 and ARM64.
  // So I'll just comment them out for now...
  // Once we get real Float16 argument passing everywhere,
  // these can be enabled again.
  expectFailure {
  expectNaN("snan", Float16.signalingNaN)
  expectNaN("-snan", -Float16.signalingNaN)
  expectNaN("snan(0xff)", Float16(nan: 255, signaling: true))
  expectNaN("-snan(0xff)", -Float16(nan: 255, signaling: true))
  expectNaN("snan(0xff)", Float16(bitPattern: 0x7dff))
  }
*/
  expectEqual("nan", Float16.signalingNaN.description)
  expectEqual("nan", (-Float16.signalingNaN).description)
  expectEqual("nan", Float16(nan: 255, signaling: true).description)
  expectEqual("nan", (-Float16(nan: 255, signaling: true)).description)
  expectEqual("nan", Float16(bitPattern: 0x7dff).description)

  // Every power of 10 should print with only a single digit '1'
  let leastPowerOfTen = -7
  let greatestPowerOfTen = 4
  for power in leastPowerOfTen ... greatestPowerOfTen {
    let s: String
    if power < -4 { // Exponential form
      s = exponentialPowerOfTen(power)
    } else if power < 0 { // Fractional decimal form
      s = "0." + String(repeating: "0", count: -power - 1) + "1"
    } else { // Decimal form
      s = "1" + String(repeating: "0", count: power) + ".0"
    }
    let f = Float16(s)!
    expectDescription(s, f)
  }

  // Powers of 2
  expectDescription("6e-08", 0x1p-24 as Float16)
  expectDescription("1e-07", 0x1p-23 as Float16)
  expectDescription("2.4e-07", 0x1p-22 as Float16)
  expectDescription("5e-07", 0x1p-21 as Float16)
  expectDescription("9.5e-07", 0x1p-20 as Float16)
  expectDescription("1.9e-06", 0x1p-19 as Float16)
  expectDescription("3.8e-06", 0x1p-18 as Float16)
  expectDescription("7.6e-06", 0x1p-17 as Float16)
  expectDescription("1.526e-05", 0x1p-16  as Float16)
  expectDescription("3.05e-05", 0x1p-15 as Float16)
  expectDescription("6.104e-05", 0x1p-14 as Float16)
  expectDescription("0.0001221", 0x1p-13 as Float16)
  expectDescription("0.0002441", 0x1p-12 as Float16)
  expectDescription("0.0004883", 0x1p-11 as Float16)
  expectDescription("0.000977", 0x1p-10 as Float16)
  expectDescription("0.001953", 0x1p-9 as Float16)
  expectDescription("0.003906", 0x1p-8 as Float16)
  expectDescription("0.007812", 0x1p-7 as Float16)
  expectDescription("0.01563", 0x1p-6 as Float16)
  expectDescription("0.03125", 0x1p-5 as Float16)
  expectDescription("0.0625", 0x1p-4 as Float16)
  expectDescription("0.125", 0x1p-3 as Float16)
  expectDescription("0.25", 0x1p-2 as Float16)
  expectDescription("0.5", 0x1p-1 as Float16)
  expectDescription("1.0", 0x1p0 as Float16)
  expectDescription("2.0", 0x1p1 as Float16)
  expectDescription("4.0", 0x1p2 as Float16)
  expectDescription("8.0", 0x1p3 as Float16)
  expectDescription("16.0", 0x1p4 as Float16)
  expectDescription("32.0", 0x1p5 as Float16)
  expectDescription("64.0", 0x1p6 as Float16)
  expectDescription("128.0", 0x1p7 as Float16)
  expectDescription("256.0", 0x1p8 as Float16)
  expectDescription("512.0", 0x1p9 as Float16)
  expectDescription("1024.0", 0x1p10 as Float16)
  // Float16 can represent all integers -2048...2048
  // For Float,Double, we use decimal form to this point,
  // then exponential, but Float16 is so short that we
  // just use decimal for all integer values:
  expectDescription("2048.0", Float16(1 << 11))
  expectDescription("-2048.0", -Float16(1 << 11))
  expectDescription("2050.0", Float16(1 << 11).nextUp)
  expectDescription("-2050.0", -(Float16(1 << 11).nextUp))
  expectDescription("4096.0", 0x1p12 as Float16)
  expectDescription("8192.0", 0x1p13 as Float16)
  expectDescription("16384.0", 0x1p14 as Float16)
  expectDescription("32768.0", 0x1p15 as Float16)
  // Maximum Float16: 2**16 - 2**5
  expectDescription("65504.0", Float16(bitPattern:0x7bff))
  expectDescription("-65504.0", Float16(bitPattern:0xfbff))

  expectDescription("1.0", asFloat16(1.00001))
  expectDescription("12496.0",  asFloat16(12500.0))
  expectDescription("1250.0",   asFloat16(1250.0))
  expectDescription("125.0",    asFloat16(125.0))
  expectDescription("12.5",     asFloat16(12.5))
  expectDescription("1.25",     asFloat16(1.25))
  expectDescription("0.125",    asFloat16(0.125))
  expectDescription("0.0125",   asFloat16(0.0125))
  expectDescription("0.00125",  asFloat16(0.00125))
  expectDescription("0.000125", asFloat16(0.000125))
  expectDescription("1.25e-05", asFloat16(0.0000125))
  expectDescription("1.25e-06", asFloat16(0.00000125))
  expectDescription("1e-07", asFloat16(0.000000125))
  expectDescription("0.0", asFloat16(0.0000000125))
}
}

PrintTests.test("Printable_Float") {
  func asFloat32(_ f: Float32) -> Float32 { return f }

  // Basic sanity checks:
  let f = 100.125 as Float
  expectEqual("f = 100.125", "f = \(f)")

  expectDescription("0.0", asFloat32(0.0))
  expectDescription("-0.0", -asFloat32(0.0))
  expectDescription("0.1", asFloat32(0.1))
  expectDescription("-0.1", asFloat32(-0.1))
  expectDescription("1.0", asFloat32(1.0))
  expectDescription("-1.0", asFloat32(-1.0))
  expectDescription("1.1", asFloat32(1.1))
  expectDescription("100.125", asFloat32(100.125))
  expectDescription("-100.125", asFloat32(-100.125))

  // Standard special numbers:
  expectDescription("inf", Float.infinity)
  expectDescription("-inf", -Float.infinity)
  expectDescription("3.1415925", Float.pi)
  expectDescription("3.4028235e+38", Float.greatestFiniteMagnitude)
#if !arch(arm)
  expectDescription("1e-45", Float.leastNonzeroMagnitude)
#endif
  expectDescription("1.1754944e-38", Float.leastNormalMagnitude)

  // Special cases for the underlying algorithms:
  // Smallest Float that requires 9 digits to print accurately
  expectDescription("1.00000075e-36", 1.00000075e-36 as Float)
  // Worst case for shortness:
  // Float for which the shortest accurate decimal form is
  // closest to the midpoint between two binary floats
  expectDescription("7.0385313e-26", 7.0385313e-26 as Float)
  // Second-worst case for shortness:
  expectDescription("7.038531e-26", Float("7.038531e-26")!)
  // Note: The above test computes the reference value from a
  // string because `7.038531e-26 as Float` is broken:
  // See https://bugs.swift.org/browse/SR-7124

  // NaNs require special care in testing:
  // NaN is printed with additional detail to debugDescription, but not description
  expectNaN("nan", Float.nan)
  expectNaN("nan(0xffff)", Float(nan: 65535, signaling: false))
  expectNaN("nan(0x1fffff)", Float(bitPattern: 0x7fff_ffff))
  expectNaN("nan(0x1fffff)", Float(bitPattern: 0x7fdf_ffff))
  expectNaN("-nan", -Float.nan)
  expectNaN("-nan(0xffff)", -Float(nan: 65535, signaling: false))
  expectNaN("snan", Float.signalingNaN)
  expectNaN("-snan", -Float.signalingNaN)
  expectNaN("snan(0xffff)", Float(nan: 65535, signaling: true))
  expectNaN("-snan(0xffff)", -Float(nan: 65535, signaling: true))
  expectNaN("snan(0x1fffff)", Float(bitPattern: 0x7fbf_ffff))

  // Every power of 10 should print with only a single digit '1'
#if arch(arm)
  let lowerBound = -37
#else
  let lowerBound = -45
#endif
  for power in lowerBound ... 38 {
    let s: String
    if power < -4 || power > 7 { // Exponential form
      s = exponentialPowerOfTen(power)
    } else if power < 0 { // Fractional decimal form
      s = "0." + String(repeating: "0", count: -power - 1) + "1"
    } else { // Decimal form
      s = "1" + String(repeating: "0", count: power) + ".0"
    }
    let f = Float(s)!
    expectDescription(s, f)
  }

  // Test the 170 "worst cases" listed above.
  for (f,s) in generatedCases_Float {
    expectAccurateDescription(f.nextDown)
    expectDescription(s, f)
    expectAccurateDescription(f.nextUp)
  }

  // Float can represent all integers -(2^24)...(2^24)
  let maxDecimalForm = Float(1 << 24)
  expectDescription("16777216.0", maxDecimalForm)
  expectDescription("-16777216.0", -maxDecimalForm)
  // Outside of that range, use exponential form
  expectDescription("1.6777218e+07", maxDecimalForm.nextUp)
  expectDescription("-1.6777218e+07", -maxDecimalForm.nextUp)

  expectDescription("1.00001", asFloat32(1.00001))
  expectDescription("1.25e+17", asFloat32(125000000000000000.0))
  expectDescription("1.25e+16", asFloat32(12500000000000000.0))
  expectDescription("1.25e+15", asFloat32(1250000000000000.0))
  expectDescription("1.25e+14", asFloat32(125000000000000.0))
  expectDescription("1.25e+13", asFloat32(12500000000000.0))
  expectDescription("1.25e+12", asFloat32(1250000000000.0))
  expectDescription("1.25e+11", asFloat32(125000000000.0))
  expectDescription("1.25e+10", asFloat32(12500000000.0))
  expectDescription("1.25e+09", asFloat32(1250000000.0))
  expectDescription("1.25e+08", asFloat32(125000000.0))
  expectDescription("12500000.0", asFloat32(12500000.0))
  expectDescription("1250000.0", asFloat32(1250000.0))
  expectDescription("125000.0", asFloat32(125000.0))
  expectDescription("12500.0",  asFloat32(12500.0))
  expectDescription("1250.0",   asFloat32(1250.0))
  expectDescription("125.0",    asFloat32(125.0))
  expectDescription("12.5",     asFloat32(12.5))
  expectDescription("1.25",     asFloat32(1.25))
  expectDescription("0.125",    asFloat32(0.125))
  expectDescription("0.0125",   asFloat32(0.0125))
  expectDescription("0.00125",  asFloat32(0.00125))
  expectDescription("0.000125", asFloat32(0.000125))
  expectDescription("1.25e-05", asFloat32(0.0000125))
  expectDescription("1.25e-06", asFloat32(0.00000125))
  expectDescription("1.25e-07", asFloat32(0.000000125))
  expectDescription("1.25e-08", asFloat32(0.0000000125))
  expectDescription("1.25e-09", asFloat32(0.00000000125))
  expectDescription("1.25e-10", asFloat32(0.000000000125))
  expectDescription("1.25e-11", asFloat32(0.0000000000125))
  expectDescription("1.25e-12", asFloat32(0.00000000000125))
  expectDescription("1.25e-13", asFloat32(0.000000000000125))
  expectDescription("1.25e-14", asFloat32(0.0000000000000125))
  expectDescription("1.25e-15", asFloat32(0.00000000000000125))
  expectDescription("1.25e-16", asFloat32(0.000000000000000125))
  expectDescription("1.25e-17", asFloat32(0.0000000000000000125))
}

PrintTests.test("Printable_Double") {
  func asFloat64(_ f: Float64) -> Float64 { return f }

  // Sanity check
  let f = 100.125 as Double
  expectEqual("f = 100.125", "f = \(f)")

  expectDescription("0.0", asFloat64(0.0))
  expectDescription("-0.0", asFloat64(-0.0))
  expectDescription("0.1", asFloat64(0.1))
  expectDescription("-0.1", asFloat64(-0.1))
  expectDescription("1.0", asFloat64(1.0))
  expectDescription("-1.0", asFloat64(-1.0))
  expectDescription("1.1", asFloat64(1.1))
  expectDescription("100.125", asFloat64(100.125))
  expectDescription("-100.125", asFloat64(-100.125))

  // Special values
  expectDescription("3.141592653589793", Double.pi)
  expectDescription("1.7976931348623157e+308", Double.greatestFiniteMagnitude)
#if !arch(arm)
  expectDescription("5e-324", Double.leastNonzeroMagnitude)
#endif
  expectDescription("2.2250738585072014e-308", Double.leastNormalMagnitude)
  expectDescription("inf", Double.infinity)
  expectDescription("-inf", -Double.infinity)
  // Worst case for Double shortness:
  expectDescription("2.311989689387339e-82", 2.311989689387339e-82)

  // Verify NaNs
  expectNaN("nan", Double.nan)
  expectNaN("-nan", -Double.nan)
  expectNaN("nan(0xffff)", Double(nan: 65535, signaling: false))
  expectNaN("nan(0x3ffffffffffff)", Float64(bitPattern: 0x7fff_ffff_ffff_ffff))
  expectNaN("nan(0x3ffffffffffff)", Float64(bitPattern: 0x7ffb_ffff_ffff_ffff))
  expectNaN("-nan(0xffff)", -Double(nan: 65535, signaling: false))
  expectNaN("snan", Double.signalingNaN)
  expectNaN("-snan", -Double.signalingNaN)
  expectNaN("snan(0xffff)", Double(nan: 65535, signaling: true))
  expectNaN("-snan(0xffff)", -Double(nan: 65535, signaling: true))
  expectNaN("snan(0x3ffffffffffff)", Float64(bitPattern: 0x7ff7_ffff_ffff_ffff))

  // We know how every power of 10 should print
#if arch(arm)
  let lowerBound = -307
#else
  let lowerBound = -323
#endif
  for power in lowerBound ... 308 {
    let s: String
    if power < -4 || power > 15 { // Exponential form
      s = exponentialPowerOfTen(power)
    } else if power < 0 { // Fractional decimal form
      s = "0." + String(repeating: "0", count: -power - 1) + "1"
    } else { // Decimal form
      s = "1" + String(repeating: "0", count: power) + ".0"
    }
    let f = Double(s)!
    expectDescription(s, f)
  }

  // Verify 74 extreme values generated using a technique from the Errol paper,
  // plus many nearby values.
  for (d, s) in generatedCases_Double {
    expectDescription(s, d)

    // Also check nearby values.
    var upCase = d
    var downCase = d
    for _ in 0..<10 {
      upCase = upCase.nextUp
      expectAccurateDescription(upCase)
      downCase = downCase.nextDown
      expectAccurateDescription(downCase)
    }
  }

  // Double can represent all integers -(2^53)...(2^53)
  let maxDecimalForm = Double((1 as Int64) << 53)
  expectDescription("9007199254740992.0", maxDecimalForm)
  expectDescription("-9007199254740992.0", -maxDecimalForm)
  // Outside of that range, we use exponential form:
  expectDescription("9.007199254740994e+15", maxDecimalForm.nextUp)
  expectDescription("-9.007199254740994e+15", -maxDecimalForm.nextUp)

  expectDescription("1.00000000000001", asFloat64(1.00000000000001))
  expectDescription("1.25e+17", asFloat64(125000000000000000.0))
  expectDescription("1.25e+16", asFloat64(12500000000000000.0))
  expectDescription("1250000000000000.0", asFloat64(1250000000000000.0))
  expectDescription("125000000000000.0", asFloat64(125000000000000.0))
  expectDescription("12500000000000.0", asFloat64(12500000000000.0))
  expectDescription("1250000000000.0", asFloat64(1250000000000.0))
  expectDescription("125000000000.0", asFloat64(125000000000.0))
  expectDescription("12500000000.0", asFloat64(12500000000.0))
  expectDescription("1250000000.0", asFloat64(1250000000.0))
  expectDescription("125000000.0", asFloat64(125000000.0))
  expectDescription("12500000.0", asFloat64(12500000.0))
  expectDescription("1250000.0", asFloat64(1250000.0))
  expectDescription("125000.0", asFloat64(125000.0))
  expectDescription("12500.0", asFloat64(12500.0))
  expectDescription("1250.0", asFloat64(1250.0))
  expectDescription("125.0", asFloat64(125.0))
  expectDescription("12.5", asFloat64(12.5))
  expectDescription("1.25", asFloat64(1.25))
  expectDescription("0.125", asFloat64(0.125))
  expectDescription("0.0125", asFloat64(0.0125))
  expectDescription("0.00125", asFloat64(0.00125))
  expectDescription("0.000125", asFloat64(0.000125))
  expectDescription("1.25e-05", asFloat64(0.0000125))
  expectDescription("1.25e-06", asFloat64(0.00000125))
  expectDescription("1.25e-07", asFloat64(0.000000125))
  expectDescription("1.25e-08", asFloat64(0.0000000125))
  expectDescription("1.25e-09", asFloat64(0.00000000125))
  expectDescription("1.25e-10", asFloat64(0.000000000125))
  expectDescription("1.25e-11", asFloat64(0.0000000000125))
  expectDescription("1.25e-12", asFloat64(0.00000000000125))
  expectDescription("1.25e-13", asFloat64(0.000000000000125))
  expectDescription("1.25e-14", asFloat64(0.0000000000000125))
  expectDescription("1.25e-15", asFloat64(0.00000000000000125))
  expectDescription("1.25e-16", asFloat64(0.000000000000000125))
  expectDescription("1.25e-17", asFloat64(0.0000000000000000125))
}

PrintTests.test("Printable_Float80") {
#if !os(Windows) && (arch(i386) || arch(x86_64))
  func asFloat80(_ f: Swift.Float80) -> Swift.Float80 { return f }

  // Sanity
  let f = 100.125 as Float80
  expectEqual("f = 100.125", "f = \(f)")

  expectDescription("0.0", asFloat80(0.0))
  expectDescription("-0.0", -asFloat80(0.0))
  expectDescription("0.1", asFloat80(0.1))
  expectDescription("-0.1", asFloat80(-0.1))
  expectDescription("1.0", asFloat80(1.0))
  expectDescription("-1.0", asFloat80(-1.0))
  expectDescription("1.1", asFloat80(1.1))
  expectDescription("100.125", asFloat80(100.125))
  expectDescription("-100.125", asFloat80(-100.125))

  // Special values
  expectDescription("3.1415926535897932385", Float80.pi)
  expectDescription("1.189731495357231765e+4932", Float80.greatestFiniteMagnitude)
  expectDescription("4e-4951", Float80.leastNonzeroMagnitude)
  expectDescription("3.3621031431120935063e-4932", Float80.leastNormalMagnitude)
  expectDescription("inf", Float80.infinity)
  expectDescription("-inf", -Float80.infinity)

  // NaNs
  expectNaN("nan", Float80.nan)
  expectNaN("nan(0xffff)", Float80(nan: 65535, signaling: false))
  expectNaN("nan(0x1fffffffffffffff)", Float80(sign: .plus, exponentBitPattern: 0x7fff, significandBitPattern: 0xffff_ffff_ffff_ffff))
  expectNaN("nan(0x1fffffffffffffff)", Float80(sign: .plus, exponentBitPattern: 0x7fff, significandBitPattern: 0xdfff_ffff_ffff_ffff))
  expectNaN("-nan", -Float80.nan)
  expectNaN("-nan(0xffff)", -Float80(nan: 65535, signaling: false))
  expectNaN("snan", Float80.signalingNaN)
  expectNaN("-snan", -Float80.signalingNaN)
  expectNaN("snan(0xffff)", Float80(nan: 65535, signaling: true))
  expectNaN("-snan(0xffff)", -Float80(nan: 65535, signaling: true))
  expectNaN("snan(0x1fffffffffffffff)", Float80(sign: .plus, exponentBitPattern: 0x7fff, significandBitPattern: 0xbfff_ffff_ffff_ffff))

  // We know how every power of 10 should print
  for power in -4950 ... 4932 {
    let s: String
    if power < -4 || power > 19 { // Exponential form
      s = exponentialPowerOfTen(power)
    } else if power < 0 { // Fractional decimal form
      s = "0." + String(repeating: "0", count: -power - 1) + "1"
    } else { // Decimal form
      s = "1" + String(repeating: "0", count: power) + ".0"
    }
    let f = Float80(s)!
    expectDescription(s, f)
  }

  // Verify the extreme cases generated via the Errol technique.
  for (d, s) in generatedCases_Float80 {
    expectDescription(s, d)

    var upCase = d
    var downCase = d
    for _ in 0..<10 {
      upCase = upCase.nextUp
      expectAccurateDescription(upCase)
      downCase = downCase.nextDown
      expectAccurateDescription(downCase)
    }
  }

  // Float80 can represent all integers -(2^64)...(2^64):
  let maxDecimalForm = Float80(UInt64.max) + 1.0
  expectDescription("18446744073709551616.0", maxDecimalForm)
  expectDescription("-18446744073709551616.0", -maxDecimalForm)
  // Outside of that range, use exponential form
  expectDescription("1.8446744073709551618e+19", maxDecimalForm.nextUp)
  expectDescription("-1.8446744073709551618e+19", -maxDecimalForm.nextUp)

  expectDescription("1.00000000000000001", asFloat80(1.00000000000000001))
  expectDescription("1.25e+21", asFloat80(1250000000000000000000.0))
  expectDescription("1.25e+20", asFloat80(125000000000000000000.0))
  expectDescription("12500000000000000000.0", asFloat80(12500000000000000000.0))
  expectDescription("1250000000000000000.0", asFloat80(1250000000000000000.0))
  expectDescription("125000000000000000.0", asFloat80(125000000000000000.0))
  expectDescription("12500000000000000.0", asFloat80(12500000000000000.0))
  expectDescription("1250000000000000.0", asFloat80(1250000000000000.0))
  expectDescription("125000000000000.0", asFloat80(125000000000000.0))
  expectDescription("12500000000000.0", asFloat80(12500000000000.0))
  expectDescription("1250000000000.0", asFloat80(1250000000000.0))
  expectDescription("125000000000.0", asFloat80(125000000000.0))
  expectDescription("12500000000.0", asFloat80(12500000000.0))
  expectDescription("1250000000.0", asFloat80(1250000000.0))
  expectDescription("125000000.0", asFloat80(125000000.0))
  expectDescription("12500000.0", asFloat80(12500000.0))
  expectDescription("1250000.0", asFloat80(1250000.0))
  expectDescription("125000.0", asFloat80(125000.0))
  expectDescription("12500.0", asFloat80(12500.0))
  expectDescription("1250.0", asFloat80(1250.0))
  expectDescription("125.0", asFloat80(125.0))
  expectDescription("12.5", asFloat80(12.5))
  expectDescription("1.25", asFloat80(1.25))
  expectDescription("0.125", asFloat80(0.125))
  expectDescription("0.0125", asFloat80(0.0125))
  expectDescription("0.00125", asFloat80(0.00125))
  expectDescription("0.000125", asFloat80(0.000125))
  expectDescription("1.25e-05", asFloat80(0.0000125))
  expectDescription("1.25e-06", asFloat80(0.00000125))
  expectDescription("1.25e-07", asFloat80(0.000000125))
  expectDescription("1.25e-08", asFloat80(0.0000000125))
  expectDescription("1.25e-09", asFloat80(0.00000000125))
  expectDescription("1.25e-10", asFloat80(0.000000000125))
  expectDescription("1.25e-11", asFloat80(0.0000000000125))
  expectDescription("1.25e-12", asFloat80(0.00000000000125))
  expectDescription("1.25e-13", asFloat80(0.000000000000125))
  expectDescription("1.25e-14", asFloat80(0.0000000000000125))
  expectDescription("1.25e-15", asFloat80(0.00000000000000125))
  expectDescription("1.25e-16", asFloat80(0.000000000000000125))
  expectDescription("1.25e-17", asFloat80(0.0000000000000000125))
#endif
}

runAllTests()<|MERGE_RESOLUTION|>--- conflicted
+++ resolved
@@ -12,11 +12,7 @@
 import StdlibUnittest
 #if canImport(Darwin)
   import Darwin
-<<<<<<< HEAD
-#elseif os(Linux) || os(FreeBSD) || os(OpenBSD) || os(PS4) || os(Android) || os(Cygwin) || os(Haiku) || os(WASI)
-=======
 #elseif canImport(Glibc)
->>>>>>> 9defc0a0
   import Glibc
 #elseif os(Windows)
   import MSVCRT
