--- conflicted
+++ resolved
@@ -6,11 +6,7 @@
 import StdlibUnittest
 #if os(macOS) || os(iOS) || os(tvOS) || os(watchOS)
   import Darwin
-<<<<<<< HEAD
-#elseif os(Linux) || os(FreeBSD) || os(PS4) || os(Android) || os(Cygwin) || os(Haiku)
-=======
-#elseif os(Linux) || os(FreeBSD) || os(OpenBSD) || os(PS4) || os(Android) || os(Cygwin) || os(Haiku) || os(WASI)
->>>>>>> 0968d16a
+#elseif os(Linux) || os(FreeBSD) || os(OpenBSD) || os(PS4) || os(Android) || os(Cygwin) || os(Haiku)
   import Glibc
 #else
 #error("Unsupported platform")
