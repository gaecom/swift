//===--- Filter.swift - tests for lazy filtering --------------------------===//
//
// This source file is part of the Swift.org open source project
//
// Copyright (c) 2014 - 2015 Apple Inc. and the Swift project authors
// Licensed under Apache License v2.0 with Runtime Library Exception
//
// See http://swift.org/LICENSE.txt for license information
// See http://swift.org/CONTRIBUTORS.txt for the list of Swift project authors
//
//===----------------------------------------------------------------------===//
// RUN: %target-run-simple-swift
// REQUIRES: executable_test

import StdlibUnittest

let FilterTests = TestSuite("Filter")

// Check that the generic parameter is called 'Base'.
protocol TestProtocol1 {}

extension LazyFilterIterator where Base : TestProtocol1 {
  var _baseIsTestProtocol1: Bool {
    fatalError("not implemented")
  }
}

extension LazyFilterSequence where Base : TestProtocol1 {
  var _baseIsTestProtocol1: Bool {
    fatalError("not implemented")
  }
}

extension LazyFilterIndex where BaseElements : TestProtocol1 {
  var _baseIsTestProtocol1: Bool {
    fatalError("not implemented")
  }
}

extension LazyFilterCollection where Base : TestProtocol1 {
  var _baseIsTestProtocol1: Bool {
    fatalError("not implemented")
  }
}

<<<<<<< HEAD
// CHECK: testing...
print("testing...")

func printlnByGenerating<S: Sequence>(s: S) {
  print("<", terminator: "")
  var prefix = ""
  for x in s {
    print("\(prefix)\(x)", terminator: "")
    prefix = ", "
  }
  print(">")
}

func printlnByIndexing<C: Collection>(c: C) {
  printlnByGenerating(c)
}

// Test filtering Collections
if true {
=======
FilterTests.test("filtering collections") {
>>>>>>> 64cbec38
  let f0 = LazyFilterCollection(0..<30) { $0 % 7 == 0 }
  expectEqualSequence([0, 7, 14, 21, 28], f0)

  let f1 = LazyFilterCollection(1..<30) { $0 % 7 == 0 }
  expectEqualSequence([7, 14, 21, 28], f1)
}

<<<<<<< HEAD

// Test filtering Sequences
if true {
  let f0 = (0..<30).iterator().lazy.filter { $0 % 7 == 0 }
  
  // CHECK-NEXT: <0, 7, 14, 21, 28>
  printlnByGenerating(f0)

  // Also try when the first element of the underlying sequence
  // doesn't pass the filter
  let f1 = (1..<30).iterator().lazy.filter { $0 % 7 == 0 }
  
  // CHECK-NEXT: <7, 14, 21, 28>
  printlnByGenerating(f1)
=======
FilterTests.test("filtering sequences") {
  let f0 = (0..<30).generate().lazy.filter { $0 % 7 == 0 }
  expectEqualSequence([0, 7, 14, 21, 28], f0)

  let f1 = (1..<30).generate().lazy.filter { $0 % 7 == 0 }
  expectEqualSequence([7, 14, 21, 28], f1)
>>>>>>> 64cbec38
}

runAllTests()<|MERGE_RESOLUTION|>--- conflicted
+++ resolved
@@ -43,29 +43,7 @@
   }
 }
 
-<<<<<<< HEAD
-// CHECK: testing...
-print("testing...")
-
-func printlnByGenerating<S: Sequence>(s: S) {
-  print("<", terminator: "")
-  var prefix = ""
-  for x in s {
-    print("\(prefix)\(x)", terminator: "")
-    prefix = ", "
-  }
-  print(">")
-}
-
-func printlnByIndexing<C: Collection>(c: C) {
-  printlnByGenerating(c)
-}
-
-// Test filtering Collections
-if true {
-=======
 FilterTests.test("filtering collections") {
->>>>>>> 64cbec38
   let f0 = LazyFilterCollection(0..<30) { $0 % 7 == 0 }
   expectEqualSequence([0, 7, 14, 21, 28], f0)
 
@@ -73,29 +51,12 @@
   expectEqualSequence([7, 14, 21, 28], f1)
 }
 
-<<<<<<< HEAD
-
-// Test filtering Sequences
-if true {
+FilterTests.test("filtering sequences") {
   let f0 = (0..<30).iterator().lazy.filter { $0 % 7 == 0 }
-  
-  // CHECK-NEXT: <0, 7, 14, 21, 28>
-  printlnByGenerating(f0)
-
-  // Also try when the first element of the underlying sequence
-  // doesn't pass the filter
-  let f1 = (1..<30).iterator().lazy.filter { $0 % 7 == 0 }
-  
-  // CHECK-NEXT: <7, 14, 21, 28>
-  printlnByGenerating(f1)
-=======
-FilterTests.test("filtering sequences") {
-  let f0 = (0..<30).generate().lazy.filter { $0 % 7 == 0 }
   expectEqualSequence([0, 7, 14, 21, 28], f0)
 
-  let f1 = (1..<30).generate().lazy.filter { $0 % 7 == 0 }
+  let f1 = (1..<30).iterator().lazy.filter { $0 % 7 == 0 }
   expectEqualSequence([7, 14, 21, 28], f1)
->>>>>>> 64cbec38
 }
 
 runAllTests()