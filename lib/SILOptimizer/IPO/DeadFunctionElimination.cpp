--- conflicted
+++ resolved
@@ -350,11 +350,7 @@
           MethodInfo *mi = getMethodInfo(funcDecl, /*isWitnessTable*/ false);
           ensureAliveClassMethod(mi, dyn_cast<FuncDecl>(funcDecl), MethodCl);
         } else if (auto *FRI = dyn_cast<FunctionRefInst>(&I)) {
-<<<<<<< HEAD
-          ensureAlive(FRI->getInitiallyReferencedFunction(), F->getName());
-=======
-          ensureAlive(FRI->getReferencedFunction());
->>>>>>> 37d02a22
+          ensureAlive(FRI->getReferencedFunction(), F->getName());
         } else if (auto *FRI = dyn_cast<DynamicFunctionRefInst>(&I)) {
           ensureAlive(FRI->getInitiallyReferencedFunction(), F->getName());
         } else if (auto *FRI = dyn_cast<PreviousDynamicFunctionRefInst>(&I)) {
