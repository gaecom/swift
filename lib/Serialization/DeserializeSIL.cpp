--- conflicted
+++ resolved
@@ -510,25 +510,15 @@
   IdentifierID replacedFunctionID;
   GenericSignatureID genericSigID;
   unsigned rawLinkage, isTransparent, isSerialized, isThunk,
-<<<<<<< HEAD
       isWithoutactuallyEscapingThunk, isAsync, specialPurpose, inlineStrategy,
-      optimizationMode, effect, numSpecAttrs, hasQualifiedOwnership,
-=======
-      isWithoutactuallyEscapingThunk, specialPurpose, inlineStrategy,
       optimizationMode, subclassScope, hasCReferences, effect, numSpecAttrs, hasQualifiedOwnership,
->>>>>>> af4ffc11
       isWeakImported, LIST_VER_TUPLE_PIECES(available),
       isDynamic, isExactSelfClass;
   ArrayRef<uint64_t> SemanticsIDs;
   SILFunctionLayout::readRecord(
       scratch, rawLinkage, isTransparent, isSerialized, isThunk,
-<<<<<<< HEAD
       isWithoutactuallyEscapingThunk, isAsync, specialPurpose, inlineStrategy,
-      optimizationMode, effect, numSpecAttrs, hasQualifiedOwnership,
-=======
-      isWithoutactuallyEscapingThunk, specialPurpose, inlineStrategy,
       optimizationMode, subclassScope, hasCReferences, effect, numSpecAttrs, hasQualifiedOwnership,
->>>>>>> af4ffc11
       isWeakImported, LIST_VER_TUPLE_PIECES(available),
       isDynamic, isExactSelfClass,
       funcTyID, replacedFunctionID, genericSigID,
@@ -2841,25 +2831,15 @@
   IdentifierID replacedFunctionID;
   GenericSignatureID genericSigID;
   unsigned rawLinkage, isTransparent, isSerialized, isThunk,
-<<<<<<< HEAD
       isWithoutactuallyEscapingThunk, isAsync, isGlobal, inlineStrategy,
-      optimizationMode, effect, numSpecAttrs, hasQualifiedOwnership,
-=======
-      isWithoutactuallyEscapingThunk, isGlobal, inlineStrategy,
       optimizationMode, subclassScope, hasCReferences, effect, numSpecAttrs, hasQualifiedOwnership,
->>>>>>> af4ffc11
       isWeakImported, LIST_VER_TUPLE_PIECES(available),
       isDynamic, isExactSelfClass;
   ArrayRef<uint64_t> SemanticsIDs;
   SILFunctionLayout::readRecord(
       scratch, rawLinkage, isTransparent, isSerialized, isThunk,
-<<<<<<< HEAD
       isWithoutactuallyEscapingThunk, isAsync, isGlobal, inlineStrategy,
-      optimizationMode, effect, numSpecAttrs, hasQualifiedOwnership,
-=======
-      isWithoutactuallyEscapingThunk, isGlobal, inlineStrategy,
       optimizationMode, subclassScope, hasCReferences, effect, numSpecAttrs, hasQualifiedOwnership,
->>>>>>> af4ffc11
       isWeakImported, LIST_VER_TUPLE_PIECES(available),
       isDynamic, isExactSelfClass,
       funcTyID, replacedFunctionID, genericSigID,
