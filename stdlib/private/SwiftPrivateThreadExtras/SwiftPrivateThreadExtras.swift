--- conflicted
+++ resolved
@@ -17,11 +17,7 @@
 
 #if os(macOS) || os(iOS) || os(watchOS) || os(tvOS)
 import Darwin
-<<<<<<< HEAD
-#elseif os(Linux) || os(FreeBSD) || os(PS4) || os(Android) || os(Cygwin) || os(Haiku) || os(WASI)
-=======
-#elseif os(Linux) || os(FreeBSD) || os(OpenBSD) || os(PS4) || os(Android) || os(Cygwin) || os(Haiku)
->>>>>>> 6a5069d0
+#elseif os(Linux) || os(FreeBSD) || os(OpenBSD) || os(PS4) || os(Android) || os(Cygwin) || os(Haiku) || os(WASI)
 import Glibc
 #elseif os(Windows)
 import MSVCRT
