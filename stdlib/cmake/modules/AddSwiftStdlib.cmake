--- conflicted
+++ resolved
@@ -283,23 +283,10 @@
      list(APPEND result -funwind-tables)
   endif()
 
-<<<<<<< HEAD
-  if("${CFLAGS_SDK}" STREQUAL "ANDROID")
-    list(APPEND result -nostdinc++)
-    swift_android_libcxx_include_paths(CFLAGS_CXX_INCLUDES)
-    swift_android_include_for_arch("${CFLAGS_ARCH}" "${CFLAGS_ARCH}_INCLUDE")
-    foreach(path IN LISTS CFLAGS_CXX_INCLUDES ${CFLAGS_ARCH}_INCLUDE)
-      list(APPEND result "SHELL:${CMAKE_INCLUDE_SYSTEM_FLAG_C}${path}")
-    endforeach()
-    list(APPEND result "-D__ANDROID_API__=${SWIFT_ANDROID_API_LEVEL}")
-  endif()
-
   if("${CFLAGS_SDK}" STREQUAL "WASI")
     list(APPEND result "-D_WASI_EMULATED_MMAN")
   endif()
 
-=======
->>>>>>> 37d02a22
   if("${CFLAGS_SDK}" STREQUAL "LINUX")
     if(${CFLAGS_ARCH} STREQUAL x86_64)
       # this is the minimum architecture that supports 16 byte CAS, which is necessary to avoid a dependency to libatomic
