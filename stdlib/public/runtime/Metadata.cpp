--- conflicted
+++ resolved
@@ -5517,11 +5517,7 @@
 }
 
 void MetadataAllocator::Deallocate(const void *allocation, size_t size,
-<<<<<<< HEAD
-                                   size_t alignment) {
-=======
                                    size_t Alignment) {
->>>>>>> 80dd7fad
   __asan_poison_memory_region(allocation, size);
 
   if (size > PoolRange::MaxPoolAllocationSize) {
