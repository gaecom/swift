//===--- glibc.modulemap.gyb ----------------------------------------------===//
//
// This source file is part of the Swift.org open source project
//
// Copyright (c) 2014 - 2017 Apple Inc. and the Swift project authors
// Licensed under Apache License v2.0 with Runtime Library Exception
//
// See https://swift.org/LICENSE.txt for license information
// See https://swift.org/CONTRIBUTORS.txt for the list of Swift project authors
//
//===----------------------------------------------------------------------===//

/// This is a semi-complete modulemap that maps glibc's headers in a roughly
/// similar way to the Darwin SDK modulemap. We do not take care to list every
/// single header which may be included by a particular submodule, so there can
/// still be issues if imported into the same context as one in which someone
/// included those headers directly.
///
/// It's not named just Glibc so that it doesn't conflict in the event of a
/// future official glibc modulemap.
module SwiftGlibc [system] {
% if CMAKE_SDK == "LINUX":
      link "m"
% end
% if CMAKE_SDK in ["LINUX", "FREEBSD", "CYGWIN"]:
  link "pthread"
  // FIXME: util contains rarely used functions and not usually needed. Unfortunately
  // link directive doesn't work in the submodule yet.
  link "util"
% end

% if CMAKE_SDK != "FREEBSD" and CMAKE_SDK != "HAIKU":
  link "dl"
% end

% if CMAKE_SDK == "HAIKU":
  link "network"
  link "bsd"
  link "execinfo"
% end

<<<<<<< HEAD
  // C standard library
  module C {
% if CMAKE_SDK in ["LINUX", "CYGWIN"]:
    module features {
% if CMAKE_SDK == "LINUX":
      header "${GLIBC_INCLUDE_PATH}/stdc-predef.h"
% end
      header "${GLIBC_INCLUDE_PATH}/features.h"
      export *
    }
% end
% if CMAKE_SDK in ["LINUX", "FREEBSD", "CYGWIN", "HAIKU"]:
    module complex {
      header "${GLIBC_INCLUDE_PATH}/complex.h"
      export *
    }
% end
% if CMAKE_SDK in ["LINUX", "CYGWIN"]:
    module pty {
      header "${GLIBC_INCLUDE_PATH}/pty.h"
      export *
    }
    module utmp {
      header "${GLIBC_INCLUDE_PATH}/utmp.h"
      export *
    }
% end
% if CMAKE_SDK == "FREEBSD":
    module pty {
      header "${GLIBC_INCLUDE_PATH}/libutil.h"
      export *
    }
    module utmp {
      header "${GLIBC_INCLUDE_PATH}/utmpx.h"
      export *
    }
% end
% if CMAKE_SDK == "HAIKU":
    module pty {
      header "${GLIBC_INCLUDE_PATH}/../bsd/pty.h"
      export *
    }
% end

    module ctype {
      header "${GLIBC_INCLUDE_PATH}/ctype.h"
      export *
    }
    module errno {
      header "${GLIBC_INCLUDE_PATH}/errno.h"
      export *
    }

    module fenv {
      header "${GLIBC_INCLUDE_PATH}/fenv.h"
      export *
    }

    // note: supplied by compiler
    // module float {
    //   header "${GLIBC_INCLUDE_PATH}/float.h"
    //   export *
    // }

    module inttypes {
      header "${GLIBC_INCLUDE_PATH}/inttypes.h"
      export *
    }

    // note: potentially supplied by compiler
    // module iso646 {
    //   header "${GLIBC_INCLUDE_PATH}/iso646.h"
    //   export *
    // }
    // module limits {
    //   header "${GLIBC_INCLUDE_PATH}/limits.h"
    //   export *
    // }

    module locale {
      header "${GLIBC_INCLUDE_PATH}/locale.h"
      export *
    }
    module math {
% if CMAKE_SDK == "LINUX":
      link "m"
% end
      header "${GLIBC_INCLUDE_PATH}/math.h"
      export *
    }
% if CMAKE_SDK != "WASI":
    module setjmp {
      header "${GLIBC_INCLUDE_PATH}/setjmp.h"
      export *
    }
% end
    module signal {
      header "${GLIBC_INCLUDE_PATH}/signal.h"
      export *
    }

    // note: supplied by the compiler
    // module stdarg {
    //   header "${GLIBC_INCLUDE_PATH}/stdarg.h"
    //   export *
    // }
    // module stdbool {
    //   header "${GLIBC_INCLUDE_PATH}/stdbool.h"
    //   export *
    // }
    // module stddef {
    //   header "${GLIBC_INCLUDE_PATH}/stddef.h"
    //   export *
    // }
    // module stdint {
    //   header "${GLIBC_INCLUDE_PATH}/stdint.h"
    //   export *
    // }

    module stdio {
      header "${GLIBC_INCLUDE_PATH}/stdio.h"
      export *
    }
    module stdlib {
      header "${GLIBC_INCLUDE_PATH}/stdlib.h"
      export *
      export stddef
    }
    module string {
      header "${GLIBC_INCLUDE_PATH}/string.h"
      export *
    }

    // note: supplied by the compiler
    // explicit module tgmath {
    //   header "${GLIBC_INCLUDE_PATH}/tgmath.h"
    //   export *
    // }

    module time {
      header "${GLIBC_INCLUDE_PATH}/time.h"
      export *
    }
  }

  // POSIX
  module POSIX {
% if CMAKE_SDK in ["LINUX", "CYGWIN"]:
    module wait {
      header "${GLIBC_INCLUDE_PATH}/wait.h"
      export *
    }
% end

% if CMAKE_SDK in ["LINUX", "FREEBSD"]:
    module aio {
      header "${GLIBC_INCLUDE_PATH}/aio.h"
      export *
    }
    module cpio {
      header "${GLIBC_INCLUDE_PATH}/cpio.h"
      export *
    }
    module fmtmsg {
      header "${GLIBC_INCLUDE_PATH}/fmtmsg.h"
      export *
    }
    module nl_types {
      header "${GLIBC_INCLUDE_PATH}/nl_types.h"
      export *
    }
    module ulimit {
      header "${GLIBC_INCLUDE_PATH}/ulimit.h"
      export *
    }
% end

% if CMAKE_SDK in ["LINUX", "FREEBSD", "CYGWIN"]:
    module ftw {
      header "${GLIBC_INCLUDE_PATH}/ftw.h"
      export *
    }
    module glob {
      header "${GLIBC_INCLUDE_PATH}/glob.h"
      export *
    }
    module iconv {
      header "${GLIBC_INCLUDE_PATH}/iconv.h"
      export *
    }
    module langinfo {
      header "${GLIBC_INCLUDE_PATH}/langinfo.h"
      export *
    }
    module monetary {
      header "${GLIBC_INCLUDE_PATH}/monetary.h"
      export *
    }
    module netdb {
      header "${GLIBC_INCLUDE_PATH}/netdb.h"
      export *
    }
    module ifaddrs {
      header "${GLIBC_INCLUDE_PATH}/ifaddrs.h"
      export *
    }
    module search {
      header "${GLIBC_INCLUDE_PATH}/search.h"
      export *
    }
    module spawn {
      header "${GLIBC_INCLUDE_PATH}/spawn.h"
      export *
    }
    module syslog {
      header "${GLIBC_INCLUDE_PATH}/syslog.h"
      export *
    }
    module tar {
      header "${GLIBC_INCLUDE_PATH}/tar.h"
      export *
    }
    module utmpx {
      header "${GLIBC_INCLUDE_PATH}/utmpx.h"
      export *
    }
    module wordexp {
      header "${GLIBC_INCLUDE_PATH}/wordexp.h"
      export *
    }
% end

% if CMAKE_SDK == "HAIKU":
    module ftw {
      header "${GLIBC_INCLUDE_PATH}/ftw.h"
      export *
    }
    module glob {
      header "${GLIBC_INCLUDE_PATH}/glob.h"
      export *
    }
    module iconv {
      header "${GLIBC_INCLUDE_PATH}/../iconv.h"
      export *
    }
    module langinfo {
      header "${GLIBC_INCLUDE_PATH}/langinfo.h"
      export *
    }
    module monetary {
      header "${GLIBC_INCLUDE_PATH}/monetary.h"
      export *
    }
    module netdb {
      header "${GLIBC_INCLUDE_PATH}/netdb.h"
      export *
    }
    module ifaddrs {
      header "${GLIBC_INCLUDE_PATH}/../bsd/ifaddrs.h"
      export *
    }
    module search {
      header "${GLIBC_INCLUDE_PATH}/search.h"
      export *
    }
    module syslog {
      header "${GLIBC_INCLUDE_PATH}/syslog.h"
      export *
    }
    module tar {
      header "${GLIBC_INCLUDE_PATH}/tar.h"
      export *
    }
% end
    module arpa {
      module inet {
        header "${GLIBC_INCLUDE_PATH}/arpa/inet.h"
        export *
      }
      export *
    }
    module dirent {
      header "${GLIBC_INCLUDE_PATH}/dirent.h"
      export *
    }
% if CMAKE_SDK != "WASI":
    module dl {
      header "${GLIBC_INCLUDE_PATH}/link.h"
      export *
    }
    module dlfcn {
      header "${GLIBC_INCLUDE_PATH}/dlfcn.h"
      export *
    }
% end
    module fcntl {
      header "${GLIBC_INCLUDE_PATH}/fcntl.h"
      export *
    }
    module fnmatch {
      header "${GLIBC_INCLUDE_PATH}/fnmatch.h"
      export *
    }
% if CMAKE_SDK != "WASI":
    module grp {
      header "${GLIBC_INCLUDE_PATH}/grp.h"
      export *
    }
% end
    module ioctl {
      header "${GLIBC_ARCH_INCLUDE_PATH}/sys/ioctl.h"
      export *
    }
    module libgen {
      header "${GLIBC_INCLUDE_PATH}/libgen.h"
      export *
    }
% if CMAKE_SDK != "WASI":
    module net {
      module if {
        header "${GLIBC_INCLUDE_PATH}/net/if.h"
        export *
      }
    }
% end
    module netinet {
      module in {
        header "${GLIBC_INCLUDE_PATH}/netinet/in.h"
        export *

        exclude header "${GLIBC_INCLUDE_PATH}/netinet6/in6.h"
      }
      module tcp {
        header "${GLIBC_INCLUDE_PATH}/netinet/tcp.h"
        export *
      }
    }
    module poll {
      header "${GLIBC_INCLUDE_PATH}/poll.h"
      export *
    }
% if CMAKE_SDK != "WASI":
    module pthread {
      header "${GLIBC_INCLUDE_PATH}/pthread.h"
      export *
    }
% end
% if CMAKE_SDK != "WASI":
    module pwd {
      header "${GLIBC_INCLUDE_PATH}/pwd.h"
      export *
    }
% end
    module regex {
      header "${GLIBC_INCLUDE_PATH}/regex.h"
      export *
    }
    module sched {
      header "${GLIBC_INCLUDE_PATH}/sched.h"
      export *
    }
    module semaphore {
      header "${GLIBC_INCLUDE_PATH}/semaphore.h"
      export *
    }
    module strings {
      header "${GLIBC_INCLUDE_PATH}/strings.h"
      export *
    }

    module sys {
      export *

% if CMAKE_SDK in ["LINUX", "FREEBSD", "CYGWIN", "HAIKU"]:
      module file {
        header "${GLIBC_ARCH_INCLUDE_PATH}/sys/file.h"
        export *
      }
      module sem {
        header "${GLIBC_ARCH_INCLUDE_PATH}/sys/sem.h"
        export *
      }
% if CMAKE_SDK != "HAIKU":
      module shm {
        header "${GLIBC_ARCH_INCLUDE_PATH}/sys/shm.h"
        export *
      }
      module inotify {
        header "${GLIBC_ARCH_INCLUDE_PATH}/sys/inotify.h"
        export *
      }
% end
      module statvfs {
        header "${GLIBC_ARCH_INCLUDE_PATH}/sys/statvfs.h"
        export *
      }
% end

% if CMAKE_SDK != "WASI":
      module ipc {
        header "${GLIBC_ARCH_INCLUDE_PATH}/sys/ipc.h"
        export *
      }
% end
      module mman {
        header "${GLIBC_ARCH_INCLUDE_PATH}/sys/mman.h"
        export *
      }
% if CMAKE_SDK != "WASI":
      module msg {
        header "${GLIBC_ARCH_INCLUDE_PATH}/sys/msg.h"
        export *
      }
% end
      module resource {
        header "${GLIBC_ARCH_INCLUDE_PATH}/sys/resource.h"
        export *
      }
      module select {
        header "${GLIBC_ARCH_INCLUDE_PATH}/sys/select.h"
        export *
      }
% if CMAKE_SDK != "FREEBSD" and CMAKE_SDK != "HAIKU" and CMAKE_SDK != "WASI":
      module sendfile {
        header "${GLIBC_ARCH_INCLUDE_PATH}/sys/sendfile.h"
        export *
      }
% end
      module socket {
        header "${GLIBC_ARCH_INCLUDE_PATH}/sys/socket.h"
        export *
      }
      module stat {
        header "${GLIBC_ARCH_INCLUDE_PATH}/sys/stat.h"
        export *
      }
      module time {
        header "${GLIBC_ARCH_INCLUDE_PATH}/sys/time.h"
        export *
      }
      module times {
        header "${GLIBC_ARCH_INCLUDE_PATH}/sys/times.h"
        export *
      }
      module types {
        header "${GLIBC_ARCH_INCLUDE_PATH}/sys/types.h"
        export *
      }
% if CMAKE_SDK in ["FREEBSD"]:
      module event {
        header "${GLIBC_ARCH_INCLUDE_PATH}/sys/event.h"
        export *
      }
% end
      module uio {
        header "${GLIBC_ARCH_INCLUDE_PATH}/sys/uio.h"
        export *
      }
      module un {
        header "${GLIBC_ARCH_INCLUDE_PATH}/sys/un.h"
        export *
      }
% if CMAKE_SDK in ["LINUX"]:
      module user {
        header "${GLIBC_ARCH_INCLUDE_PATH}/sys/user.h"
        export *
      }
% end
      module utsname {
        header "${GLIBC_ARCH_INCLUDE_PATH}/sys/utsname.h"
        export *
      }
% if CMAKE_SDK != "WASI":
      module wait {
        header "${GLIBC_ARCH_INCLUDE_PATH}/sys/wait.h"
        export *
      }
% end
    }
% if CMAKE_SDK in ["LINUX", "FREEBSD"]:
    module sysexits {
      header "${GLIBC_INCLUDE_PATH}/sysexits.h"
      export *
    }
% end
% if CMAKE_SDK != "WASI":
    module termios {
      header "${GLIBC_INCLUDE_PATH}/termios.h"
      export *
    }
% end
    module unistd {
      header "${GLIBC_INCLUDE_PATH}/unistd.h"
      export *
    }
% if CMAKE_SDK != "WASI":
    module utime {
      header "${GLIBC_INCLUDE_PATH}/utime.h"
      export *
    }
% end
  }
=======
  header "SwiftGlibc.h"
  export *
>>>>>>> 80a9df2b
}

% if CMAKE_SDK != "WASI":
module CUUID [system] {
  header "${GLIBC_INCLUDE_PATH}/uuid/uuid.h"
  link "uuid"
  export *
}
% end<|MERGE_RESOLUTION|>--- conflicted
+++ resolved
@@ -39,513 +39,8 @@
   link "execinfo"
 % end
 
-<<<<<<< HEAD
-  // C standard library
-  module C {
-% if CMAKE_SDK in ["LINUX", "CYGWIN"]:
-    module features {
-% if CMAKE_SDK == "LINUX":
-      header "${GLIBC_INCLUDE_PATH}/stdc-predef.h"
-% end
-      header "${GLIBC_INCLUDE_PATH}/features.h"
-      export *
-    }
-% end
-% if CMAKE_SDK in ["LINUX", "FREEBSD", "CYGWIN", "HAIKU"]:
-    module complex {
-      header "${GLIBC_INCLUDE_PATH}/complex.h"
-      export *
-    }
-% end
-% if CMAKE_SDK in ["LINUX", "CYGWIN"]:
-    module pty {
-      header "${GLIBC_INCLUDE_PATH}/pty.h"
-      export *
-    }
-    module utmp {
-      header "${GLIBC_INCLUDE_PATH}/utmp.h"
-      export *
-    }
-% end
-% if CMAKE_SDK == "FREEBSD":
-    module pty {
-      header "${GLIBC_INCLUDE_PATH}/libutil.h"
-      export *
-    }
-    module utmp {
-      header "${GLIBC_INCLUDE_PATH}/utmpx.h"
-      export *
-    }
-% end
-% if CMAKE_SDK == "HAIKU":
-    module pty {
-      header "${GLIBC_INCLUDE_PATH}/../bsd/pty.h"
-      export *
-    }
-% end
-
-    module ctype {
-      header "${GLIBC_INCLUDE_PATH}/ctype.h"
-      export *
-    }
-    module errno {
-      header "${GLIBC_INCLUDE_PATH}/errno.h"
-      export *
-    }
-
-    module fenv {
-      header "${GLIBC_INCLUDE_PATH}/fenv.h"
-      export *
-    }
-
-    // note: supplied by compiler
-    // module float {
-    //   header "${GLIBC_INCLUDE_PATH}/float.h"
-    //   export *
-    // }
-
-    module inttypes {
-      header "${GLIBC_INCLUDE_PATH}/inttypes.h"
-      export *
-    }
-
-    // note: potentially supplied by compiler
-    // module iso646 {
-    //   header "${GLIBC_INCLUDE_PATH}/iso646.h"
-    //   export *
-    // }
-    // module limits {
-    //   header "${GLIBC_INCLUDE_PATH}/limits.h"
-    //   export *
-    // }
-
-    module locale {
-      header "${GLIBC_INCLUDE_PATH}/locale.h"
-      export *
-    }
-    module math {
-% if CMAKE_SDK == "LINUX":
-      link "m"
-% end
-      header "${GLIBC_INCLUDE_PATH}/math.h"
-      export *
-    }
-% if CMAKE_SDK != "WASI":
-    module setjmp {
-      header "${GLIBC_INCLUDE_PATH}/setjmp.h"
-      export *
-    }
-% end
-    module signal {
-      header "${GLIBC_INCLUDE_PATH}/signal.h"
-      export *
-    }
-
-    // note: supplied by the compiler
-    // module stdarg {
-    //   header "${GLIBC_INCLUDE_PATH}/stdarg.h"
-    //   export *
-    // }
-    // module stdbool {
-    //   header "${GLIBC_INCLUDE_PATH}/stdbool.h"
-    //   export *
-    // }
-    // module stddef {
-    //   header "${GLIBC_INCLUDE_PATH}/stddef.h"
-    //   export *
-    // }
-    // module stdint {
-    //   header "${GLIBC_INCLUDE_PATH}/stdint.h"
-    //   export *
-    // }
-
-    module stdio {
-      header "${GLIBC_INCLUDE_PATH}/stdio.h"
-      export *
-    }
-    module stdlib {
-      header "${GLIBC_INCLUDE_PATH}/stdlib.h"
-      export *
-      export stddef
-    }
-    module string {
-      header "${GLIBC_INCLUDE_PATH}/string.h"
-      export *
-    }
-
-    // note: supplied by the compiler
-    // explicit module tgmath {
-    //   header "${GLIBC_INCLUDE_PATH}/tgmath.h"
-    //   export *
-    // }
-
-    module time {
-      header "${GLIBC_INCLUDE_PATH}/time.h"
-      export *
-    }
-  }
-
-  // POSIX
-  module POSIX {
-% if CMAKE_SDK in ["LINUX", "CYGWIN"]:
-    module wait {
-      header "${GLIBC_INCLUDE_PATH}/wait.h"
-      export *
-    }
-% end
-
-% if CMAKE_SDK in ["LINUX", "FREEBSD"]:
-    module aio {
-      header "${GLIBC_INCLUDE_PATH}/aio.h"
-      export *
-    }
-    module cpio {
-      header "${GLIBC_INCLUDE_PATH}/cpio.h"
-      export *
-    }
-    module fmtmsg {
-      header "${GLIBC_INCLUDE_PATH}/fmtmsg.h"
-      export *
-    }
-    module nl_types {
-      header "${GLIBC_INCLUDE_PATH}/nl_types.h"
-      export *
-    }
-    module ulimit {
-      header "${GLIBC_INCLUDE_PATH}/ulimit.h"
-      export *
-    }
-% end
-
-% if CMAKE_SDK in ["LINUX", "FREEBSD", "CYGWIN"]:
-    module ftw {
-      header "${GLIBC_INCLUDE_PATH}/ftw.h"
-      export *
-    }
-    module glob {
-      header "${GLIBC_INCLUDE_PATH}/glob.h"
-      export *
-    }
-    module iconv {
-      header "${GLIBC_INCLUDE_PATH}/iconv.h"
-      export *
-    }
-    module langinfo {
-      header "${GLIBC_INCLUDE_PATH}/langinfo.h"
-      export *
-    }
-    module monetary {
-      header "${GLIBC_INCLUDE_PATH}/monetary.h"
-      export *
-    }
-    module netdb {
-      header "${GLIBC_INCLUDE_PATH}/netdb.h"
-      export *
-    }
-    module ifaddrs {
-      header "${GLIBC_INCLUDE_PATH}/ifaddrs.h"
-      export *
-    }
-    module search {
-      header "${GLIBC_INCLUDE_PATH}/search.h"
-      export *
-    }
-    module spawn {
-      header "${GLIBC_INCLUDE_PATH}/spawn.h"
-      export *
-    }
-    module syslog {
-      header "${GLIBC_INCLUDE_PATH}/syslog.h"
-      export *
-    }
-    module tar {
-      header "${GLIBC_INCLUDE_PATH}/tar.h"
-      export *
-    }
-    module utmpx {
-      header "${GLIBC_INCLUDE_PATH}/utmpx.h"
-      export *
-    }
-    module wordexp {
-      header "${GLIBC_INCLUDE_PATH}/wordexp.h"
-      export *
-    }
-% end
-
-% if CMAKE_SDK == "HAIKU":
-    module ftw {
-      header "${GLIBC_INCLUDE_PATH}/ftw.h"
-      export *
-    }
-    module glob {
-      header "${GLIBC_INCLUDE_PATH}/glob.h"
-      export *
-    }
-    module iconv {
-      header "${GLIBC_INCLUDE_PATH}/../iconv.h"
-      export *
-    }
-    module langinfo {
-      header "${GLIBC_INCLUDE_PATH}/langinfo.h"
-      export *
-    }
-    module monetary {
-      header "${GLIBC_INCLUDE_PATH}/monetary.h"
-      export *
-    }
-    module netdb {
-      header "${GLIBC_INCLUDE_PATH}/netdb.h"
-      export *
-    }
-    module ifaddrs {
-      header "${GLIBC_INCLUDE_PATH}/../bsd/ifaddrs.h"
-      export *
-    }
-    module search {
-      header "${GLIBC_INCLUDE_PATH}/search.h"
-      export *
-    }
-    module syslog {
-      header "${GLIBC_INCLUDE_PATH}/syslog.h"
-      export *
-    }
-    module tar {
-      header "${GLIBC_INCLUDE_PATH}/tar.h"
-      export *
-    }
-% end
-    module arpa {
-      module inet {
-        header "${GLIBC_INCLUDE_PATH}/arpa/inet.h"
-        export *
-      }
-      export *
-    }
-    module dirent {
-      header "${GLIBC_INCLUDE_PATH}/dirent.h"
-      export *
-    }
-% if CMAKE_SDK != "WASI":
-    module dl {
-      header "${GLIBC_INCLUDE_PATH}/link.h"
-      export *
-    }
-    module dlfcn {
-      header "${GLIBC_INCLUDE_PATH}/dlfcn.h"
-      export *
-    }
-% end
-    module fcntl {
-      header "${GLIBC_INCLUDE_PATH}/fcntl.h"
-      export *
-    }
-    module fnmatch {
-      header "${GLIBC_INCLUDE_PATH}/fnmatch.h"
-      export *
-    }
-% if CMAKE_SDK != "WASI":
-    module grp {
-      header "${GLIBC_INCLUDE_PATH}/grp.h"
-      export *
-    }
-% end
-    module ioctl {
-      header "${GLIBC_ARCH_INCLUDE_PATH}/sys/ioctl.h"
-      export *
-    }
-    module libgen {
-      header "${GLIBC_INCLUDE_PATH}/libgen.h"
-      export *
-    }
-% if CMAKE_SDK != "WASI":
-    module net {
-      module if {
-        header "${GLIBC_INCLUDE_PATH}/net/if.h"
-        export *
-      }
-    }
-% end
-    module netinet {
-      module in {
-        header "${GLIBC_INCLUDE_PATH}/netinet/in.h"
-        export *
-
-        exclude header "${GLIBC_INCLUDE_PATH}/netinet6/in6.h"
-      }
-      module tcp {
-        header "${GLIBC_INCLUDE_PATH}/netinet/tcp.h"
-        export *
-      }
-    }
-    module poll {
-      header "${GLIBC_INCLUDE_PATH}/poll.h"
-      export *
-    }
-% if CMAKE_SDK != "WASI":
-    module pthread {
-      header "${GLIBC_INCLUDE_PATH}/pthread.h"
-      export *
-    }
-% end
-% if CMAKE_SDK != "WASI":
-    module pwd {
-      header "${GLIBC_INCLUDE_PATH}/pwd.h"
-      export *
-    }
-% end
-    module regex {
-      header "${GLIBC_INCLUDE_PATH}/regex.h"
-      export *
-    }
-    module sched {
-      header "${GLIBC_INCLUDE_PATH}/sched.h"
-      export *
-    }
-    module semaphore {
-      header "${GLIBC_INCLUDE_PATH}/semaphore.h"
-      export *
-    }
-    module strings {
-      header "${GLIBC_INCLUDE_PATH}/strings.h"
-      export *
-    }
-
-    module sys {
-      export *
-
-% if CMAKE_SDK in ["LINUX", "FREEBSD", "CYGWIN", "HAIKU"]:
-      module file {
-        header "${GLIBC_ARCH_INCLUDE_PATH}/sys/file.h"
-        export *
-      }
-      module sem {
-        header "${GLIBC_ARCH_INCLUDE_PATH}/sys/sem.h"
-        export *
-      }
-% if CMAKE_SDK != "HAIKU":
-      module shm {
-        header "${GLIBC_ARCH_INCLUDE_PATH}/sys/shm.h"
-        export *
-      }
-      module inotify {
-        header "${GLIBC_ARCH_INCLUDE_PATH}/sys/inotify.h"
-        export *
-      }
-% end
-      module statvfs {
-        header "${GLIBC_ARCH_INCLUDE_PATH}/sys/statvfs.h"
-        export *
-      }
-% end
-
-% if CMAKE_SDK != "WASI":
-      module ipc {
-        header "${GLIBC_ARCH_INCLUDE_PATH}/sys/ipc.h"
-        export *
-      }
-% end
-      module mman {
-        header "${GLIBC_ARCH_INCLUDE_PATH}/sys/mman.h"
-        export *
-      }
-% if CMAKE_SDK != "WASI":
-      module msg {
-        header "${GLIBC_ARCH_INCLUDE_PATH}/sys/msg.h"
-        export *
-      }
-% end
-      module resource {
-        header "${GLIBC_ARCH_INCLUDE_PATH}/sys/resource.h"
-        export *
-      }
-      module select {
-        header "${GLIBC_ARCH_INCLUDE_PATH}/sys/select.h"
-        export *
-      }
-% if CMAKE_SDK != "FREEBSD" and CMAKE_SDK != "HAIKU" and CMAKE_SDK != "WASI":
-      module sendfile {
-        header "${GLIBC_ARCH_INCLUDE_PATH}/sys/sendfile.h"
-        export *
-      }
-% end
-      module socket {
-        header "${GLIBC_ARCH_INCLUDE_PATH}/sys/socket.h"
-        export *
-      }
-      module stat {
-        header "${GLIBC_ARCH_INCLUDE_PATH}/sys/stat.h"
-        export *
-      }
-      module time {
-        header "${GLIBC_ARCH_INCLUDE_PATH}/sys/time.h"
-        export *
-      }
-      module times {
-        header "${GLIBC_ARCH_INCLUDE_PATH}/sys/times.h"
-        export *
-      }
-      module types {
-        header "${GLIBC_ARCH_INCLUDE_PATH}/sys/types.h"
-        export *
-      }
-% if CMAKE_SDK in ["FREEBSD"]:
-      module event {
-        header "${GLIBC_ARCH_INCLUDE_PATH}/sys/event.h"
-        export *
-      }
-% end
-      module uio {
-        header "${GLIBC_ARCH_INCLUDE_PATH}/sys/uio.h"
-        export *
-      }
-      module un {
-        header "${GLIBC_ARCH_INCLUDE_PATH}/sys/un.h"
-        export *
-      }
-% if CMAKE_SDK in ["LINUX"]:
-      module user {
-        header "${GLIBC_ARCH_INCLUDE_PATH}/sys/user.h"
-        export *
-      }
-% end
-      module utsname {
-        header "${GLIBC_ARCH_INCLUDE_PATH}/sys/utsname.h"
-        export *
-      }
-% if CMAKE_SDK != "WASI":
-      module wait {
-        header "${GLIBC_ARCH_INCLUDE_PATH}/sys/wait.h"
-        export *
-      }
-% end
-    }
-% if CMAKE_SDK in ["LINUX", "FREEBSD"]:
-    module sysexits {
-      header "${GLIBC_INCLUDE_PATH}/sysexits.h"
-      export *
-    }
-% end
-% if CMAKE_SDK != "WASI":
-    module termios {
-      header "${GLIBC_INCLUDE_PATH}/termios.h"
-      export *
-    }
-% end
-    module unistd {
-      header "${GLIBC_INCLUDE_PATH}/unistd.h"
-      export *
-    }
-% if CMAKE_SDK != "WASI":
-    module utime {
-      header "${GLIBC_INCLUDE_PATH}/utime.h"
-      export *
-    }
-% end
-  }
-=======
   header "SwiftGlibc.h"
   export *
->>>>>>> 80a9df2b
 }
 
 % if CMAKE_SDK != "WASI":
