//===--- TaskGroup.cpp - Task Groups --------------------------------------===//
//
// This source file is part of the Swift.org open source project
//
// Copyright (c) 2014 - 2020 Apple Inc. and the Swift project authors
// Licensed under Apache License v2.0 with Runtime Library Exception
//
// See https://swift.org/LICENSE.txt for license information
// See https://swift.org/CONTRIBUTORS.txt for the list of Swift project authors
//
//===----------------------------------------------------------------------===//
//
// Object management for child tasks that are children of a task group.
//
//===----------------------------------------------------------------------===//

#include "swift/Runtime/Concurrency.h"
#include "swift/ABI/Task.h"
#include "swift/ABI/TaskGroup.h"
#include "swift/ABI/Metadata.h"
#include "swift/Runtime/Mutex.h"
#include "swift/Runtime/HeapObject.h"
#include "TaskPrivate.h"
#include "TaskPrivate.h"
#include "AsyncCall.h"
#include "Debug.h"

#include <dispatch/dispatch.h>

#if !defined(_WIN32)
#include <dlfcn.h>
#endif

using namespace swift;
using TaskGroup = swift::TaskGroup;
using FutureFragment = AsyncTask::FutureFragment;

using ReadyQueueItem = TaskGroup::ReadyQueueItem;
using ReadyStatus = TaskGroup::ReadyStatus;
using PollResult = TaskGroup::PollResult;

// =============================================================================
// ==== create -----------------------------------------------------------------

TaskGroup* swift::swift_task_group_create(AsyncTask *task) {
  void *allocation = swift_task_alloc(task, sizeof(TaskGroup));

  // nasty trick, but we want to keep the record inside the group as we'll need
  // to remove it from the task as the group is destroyed, as well as interact
  // with it every time we add child tasks; so it is useful to pre-create it here
  // and store it in the group.
  //
  // The record won't be used by anyone until we're done constructing and setting
  // up the group anyway.
  void *recordAllocation = swift_task_alloc(task, sizeof(TaskGroupTaskStatusRecord));
  auto record = new (recordAllocation)
      TaskGroupTaskStatusRecord(reinterpret_cast<TaskGroup*>(allocation));

  TaskGroup *group = new (allocation) TaskGroup(record);

  // ok, now that the group actually is initialized: attach it to the task
  swift_task_addStatusRecord(task, record);

  return group;
}

// =============================================================================
// ==== add / attachChild -----------------------------------------------------------------

void swift::swift_task_group_attachChild(TaskGroup *group,
                                         AsyncTask *parent, AsyncTask *child) {
  auto groupRecord = group->getTaskRecord();
  assert(groupRecord->getGroup() == group);
  return groupRecord->attachChild(child);
}

// =============================================================================
// ==== destroy ----------------------------------------------------------------

void swift::swift_task_group_destroy(AsyncTask *task, TaskGroup *group) {
  group->destroy(task);
}

void TaskGroup::destroy(AsyncTask *task) {
  // First, remove the group from the task and deallocate the record
  swift_task_removeStatusRecord(task, Record);
  swift_task_dealloc(task, Record);

  mutex.lock(); // TODO: remove fragment lock, and use status for synchronization
  // Release all ready tasks which are kept retained, the group destroyed,
  // so no other task will ever await on them anymore;
  ReadyQueueItem item;
  bool taskDequeued = readyQueue.dequeue(item);
  while (taskDequeued) {
    swift_release(item.getTask());
    bool taskDequeued = readyQueue.dequeue(item);
  }
  mutex.unlock(); // TODO: remove fragment lock, and use status for synchronization

  // TODO: get the parent task, do we need to store it?
  swift_task_dealloc(task, this);
}

// =============================================================================
// ==== offer ------------------------------------------------------------------

<<<<<<< HEAD
void TaskGroup::offer(AsyncTask *completedTask, AsyncContext *context,
                      ExecutorRef completingExecutor) {
=======
static void fillGroupNextResult(TaskFutureWaitAsyncContext *context,
                     AsyncTask::GroupFragment::GroupPollResult result) {
  switch (result.status) {
  case GroupFragment::GroupPollStatus::Waiting:
    assert(false && "filling a waiting status?");
    return;

  case GroupFragment::GroupPollStatus::Error:
    context->fillWithError(reinterpret_cast<SwiftError*>(result.storage));
    return;

  case GroupFragment::GroupPollStatus::Success: {
    // Initialize the result as an Optional<Success>.
    const Metadata *successType = context->successType;
    OpaqueValue *destPtr = context->successResultPointer;
    // TODO: figure out a way to try to optimistically take the
    // value out of the finished task's future, if there are no
    // remaining references to it.
    successType->vw_initializeWithCopy(destPtr, result.storage);
    successType->vw_storeEnumTagSinglePayload(destPtr, 0, 1);
    return;
  }

  case GroupFragment::GroupPollStatus::Empty: {
    // Initialize the result as a nil Optional<Success>.
    const Metadata *successType = context->successType;
    OpaqueValue *destPtr = context->successResultPointer;
    successType->vw_storeEnumTagSinglePayload(destPtr, 1, 1);
    return;
  }
  }
}

void AsyncTask::groupOffer(AsyncTask *completedTask, AsyncContext *context,
                           ExecutorRef executor) {
>>>>>>> ca0f638b
  assert(completedTask);
  assert(completedTask->isFuture());
  assert(completedTask->hasChildFragment());
  assert(completedTask->hasGroupChildFragment());
  assert(completedTask->groupChildFragment()->getGroup() == this);

  mutex.lock(); // TODO: remove fragment lock, and use status for synchronization

  // Immediately increment ready count and acquire the status
  // Examples:
  //   W:n R:0 P:3 -> W:n R:1 P:3 // no waiter, 2 more pending tasks
  //   W:n R:0 P:1 -> W:n R:1 P:1 // no waiter, no more pending tasks
  //   W:n R:0 P:1 -> W:y R:1 P:1 // complete immediately
  //   W:n R:0 P:1 -> W:y R:1 P:3 // complete immediately, 2 more pending tasks
  auto assumed = statusAddReadyAssumeAcquire();

  // If an error was thrown, save it in the future fragment.
  auto futureContext = static_cast<FutureAsyncContext *>(context);
  bool hadErrorResult = false;
  if (auto errorObject = *futureContext->errorResult) {
    // instead we need to enqueue this result:
    hadErrorResult = true;
  }

<<<<<<< HEAD
  // ==== a) has waiting task, so let us complete it right away
  if (assumed.hasWaitingTask()) {
    auto waitingTask = waitQueue.load(std::memory_order_acquire);
    while (true) {
      // ==== a) run waiting task directly -------------------------------------
      assert(assumed.hasWaitingTask());
      assert(assumed.pendingTasks() && "offered to group with no pending tasks!");
      // We are the "first" completed task to arrive,
      // and since there is a task waiting we immediately claim and complete it.
      if (waitQueue.compare_exchange_weak(
          waitingTask, nullptr,
          /*success*/ std::memory_order_release,
          /*failure*/ std::memory_order_acquire) &&
          statusCompletePendingReadyWaiting(assumed)) {
        // Run the task.
        auto result = PollResult::get(
            completedTask, hadErrorResult, /*needsRelease*/ false);

        mutex.unlock(); // TODO: remove fragment lock, and use status for synchronization
        swift::runTaskWithPollResult(waitingTask, completingExecutor, result);
        return;
      } // else, try again

      assert(false && "why should this have to try again ever?"); // FIXME
    }
=======
  if (assumed.waitingTasks() == 0) {
    // ==== a) enqueue message -----------------------------------------------
    //
    // no-one was waiting (yet), so we have to instead enqueue to the message queue
    // when a task polls during next() it will notice that we have a value ready
    // for it, and will process it immediately without suspending.

    // Retain the task while it is in the queue;
    // it must remain alive until the task group is alive.
    swift_retain(completedTask);
    auto readyItem = ReadyQueueItem::get(
        hadErrorResult ? ReadyStatus::Error : ReadyStatus::Success,
        completedTask
    );

    assert(completedTask == readyItem.getTask());
    assert(readyItem.getTask()->isFuture());
    fragment->readyQueue.enqueue(readyItem);
    fragment->mutex.unlock(); // TODO: remove fragment lock, and use status for synchronization
    return;
  }

  while (true) {
    // Loop until we either:
    // a) no waiters available, and we enqueued the completed task to readyQueue
    // b) successfully claim a waiter to complete with this task
    assert(assumed.pendingTasks() && "offered to group with no pending tasks!");
    if (fragment->statusCompleteReadyPendingWaitingTasks(assumed)) {
        // ==== b) run waiter --------------------------------------------------
        // We are the "first" completed task to arrive, since old status had zero
        //
        // If old status had no tasks, it means we are the first to arrive,
        // and as such may directly get and signal the first waiting task.
        // We only signal *one* waiter and relink the waiter queue.
        auto waitHead = fragment->waitQueue.load(std::memory_order_acquire);
        while (auto waitingTask = waitHead.getTask()) {
          // Find the next waiting task.
          auto nextWaitingTask = waitingTask->getNextWaitingTask();
          auto nextWaitQueueItem = GroupFragment::WaitQueueItem::get(
              GroupFragment::WaitStatus::Waiting,
              nextWaitingTask
          );

          // Attempt to claim it, we are the future that is going to complete it.
          // TODO: there may be other futures trying to do the same right now? FIXME: not really because the status right?
          if (fragment->waitQueue.compare_exchange_weak(
              waitHead, nextWaitQueueItem,
              /*success*/ std::memory_order_release,
              /*failure*/ std::memory_order_acquire)) {
            // Run the task.
            auto result = GroupPollResult::get(
                completedTask, hadErrorResult, /*needsRelease*/ false);

            fragment->mutex.unlock(); // TODO: remove fragment lock, and use status for synchronization

            auto waitingContext =
              static_cast<TaskFutureWaitAsyncContext *>(
                waitingTask->ResumeContext);
            fillGroupNextResult(waitingContext, result);

            // TODO: allow the caller to suggest an executor
            swift_task_enqueueGlobal(waitingTask);
            return;
          } else {
            waitingTask = waitHead.getTask();
          }
          // DO NOT move to the next task, one element is only signalled *once*.
          // E.g. if we somehow had two next() registered, each should get
          // individual elements, not the same element after all (!).
          //       Move to the next task.
          //      waitingTask = nextWaitingTask;

        }
    } // else, status-cas failed and we need to try again
>>>>>>> ca0f638b
  }

  // ==== b) enqueue completion ------------------------------------------------
  //
  // else, no-one was waiting (yet), so we have to instead enqueue to the message
  // queue when a task polls during next() it will notice that we have a value
  // ready for it, and will process it immediately without suspending.
  assert(!waitQueue.load(std::memory_order_relaxed));

  // Retain the task while it is in the queue;
  // it must remain alive until the task group is alive.
  swift_retain(completedTask);
  auto readyItem = ReadyQueueItem::get(
      hadErrorResult ? ReadyStatus::Error : ReadyStatus::Success,
      completedTask
  );

  assert(completedTask == readyItem.getTask());
  assert(readyItem.getTask()->isFuture());
  readyQueue.enqueue(readyItem);
  mutex.unlock(); // TODO: remove fragment lock, and use status for synchronization
  return;
}

// =============================================================================
// ==== group.next() implementation (wait_next and groupPoll) ------------------

SWIFT_CC(swiftasync)
void swift::swift_task_group_wait_next(
    AsyncTask *waitingTask,
    ExecutorRef executor,
    SWIFT_ASYNC_CONTEXT AsyncContext *rawContext) {
  waitingTask->ResumeTask = rawContext->ResumeParent;
  waitingTask->ResumeContext = rawContext;

  auto context = static_cast<TaskGroupNextWaitAsyncContext *>(rawContext);
  auto task = context->task;
  auto group = context->group;
  TaskGroup::PollResult polled = group->poll(waitingTask);

<<<<<<< HEAD
  if (polled.status == TaskGroup::GroupPollStatus::MustWait) {
=======
  GroupPollResult polled = task->groupPoll(waitingTask);
  switch (polled.status) {
  case GroupFragment::GroupPollStatus::Waiting:
>>>>>>> ca0f638b
    // The waiting task has been queued on the channel,
    // there were pending tasks so it will be woken up eventually.
    return;

<<<<<<< HEAD
  runTaskWithPollResult(waitingTask, executor, polled);
=======
  case GroupFragment::GroupPollStatus::Empty:
  case GroupFragment::GroupPollStatus::Error:
  case GroupFragment::GroupPollStatus::Success:
    fillGroupNextResult(context, polled);
    return waitingTask->runInFullyEstablishedContext(executor);
  }
>>>>>>> ca0f638b
}

TaskGroup::PollResult TaskGroup::poll(AsyncTask *waitingTask) {
  mutex.lock(); // TODO: remove group lock, and use status for synchronization
  auto assumed = statusMarkWaitingAssumeAcquire();

  PollResult result;
  result.storage = nullptr;
  result.retainedTask = nullptr;

  // ==== 1) bail out early if no tasks are pending ----------------------------
  if (assumed.isEmpty()) {
    // No tasks in flight, we know no tasks were submitted before this poll
    // was issued, and if we parked here we'd potentially never be woken up.
    // Bail out and return `nil` from `group.next()`.
    statusRemoveWaiting();
    result.status = TaskGroup::GroupPollStatus::Empty;
    mutex.unlock(); // TODO: remove group lock, and use status for synchronization
    return result;
  }

  auto waitHead = waitQueue.load(std::memory_order_acquire);

  // ==== 2) Ready task was polled, return with it immediately -----------------
  if (assumed.readyTasks()) {
    auto assumedStatus = assumed.status;
    auto newStatus = TaskGroup::GroupStatus{assumedStatus};
    if (status.compare_exchange_weak(
        assumedStatus, newStatus.completingPendingReadyWaiting().status,
        /*success*/ std::memory_order_relaxed,
        /*failure*/ std::memory_order_acquire)) {

      // Success! We are allowed to poll.
      ReadyQueueItem item;
      bool taskDequeued = readyQueue.dequeue(item);
      if (!taskDequeued) {
        result.status = TaskGroup::GroupPollStatus::MustWait;
        result.storage = nullptr;
        result.retainedTask = nullptr;
        mutex.unlock(); // TODO: remove group lock, and use status for synchronization
        return result;
      }

      assert(item.getTask()->isFuture());
      auto futureFragment = item.getTask()->futureFragment();

      // Store the task in the result, so after we're done processing it it may
      // be swift_release'd; we kept it alive while it was in the readyQueue by
      // an additional retain issued as we enqueued it there.
      result.retainedTask = item.getTask();
      switch (item.getStatus()) {
        case ReadyStatus::Success:
          // Immediately return the polled value
          result.status = TaskGroup::GroupPollStatus::Success;
          result.storage = futureFragment->getStoragePtr();
          assert(result.retainedTask && "polled a task, it must be not null");
          mutex.unlock(); // TODO: remove fragment lock, and use status for synchronization
          return result;

        case ReadyStatus::Error:
          // Immediately return the polled value
          result.status = TaskGroup::GroupPollStatus::Error;
          result.storage =
              reinterpret_cast<OpaqueValue *>(futureFragment->getError());
          assert(result.retainedTask && "polled a task, it must be not null");
          mutex.unlock(); // TODO: remove fragment lock, and use status for synchronization
          return result;

        case ReadyStatus::Empty:
          result.status = TaskGroup::GroupPollStatus::Empty;
          result.storage = nullptr;
          result.retainedTask = nullptr;
          mutex.unlock(); // TODO: remove fragment lock, and use status for synchronization
          return result;
      }
      assert(false && "must return result when status compare-and-swap was successful");
    } // else, we failed status-cas (some other waiter claimed a ready pending task, try again)
  }

  // ==== 3) Add to wait queue -------------------------------------------------
  assert(assumed.readyTasks() == 0);
  while (true) {
    // Put the waiting task at the beginning of the wait queue.
    if (waitQueue.compare_exchange_weak(
        waitHead, waitingTask,
        /*success*/ std::memory_order_release,
        /*failure*/ std::memory_order_acquire)) {
      mutex.unlock(); // TODO: remove fragment lock, and use status for synchronization
      // no ready tasks, so we must wait.
      result.status = TaskGroup::GroupPollStatus::MustWait;
      return result;
    } // else, try again
  }
  assert(false && "must successfully compare exchange the waiting task.");
}

// =============================================================================
// ==== isEmpty ----------------------------------------------------------------

bool swift::swift_task_group_is_empty(TaskGroup *group) {
  return group->isEmpty();
}

// =============================================================================
// ==== isCancelled ------------------------------------------------------------

bool swift::swift_task_group_is_cancelled(AsyncTask *task, TaskGroup *group) {
  return group->isCancelled();
}

// =============================================================================
// ==== cancelAll --------------------------------------------------------------

void swift::swift_task_group_cancel_all(AsyncTask *task, TaskGroup *group) {
  group->cancelAll(task);
}

bool TaskGroup::cancelAll(AsyncTask *task) {
  // store the cancelled bit
  auto old = statusCancel();
  if (old.isCancelled()) {
    // already was cancelled previously, nothing to do?
    return false;
  }

  // cancel all existing tasks within the group
  swift_task_cancel_group_child_tasks(task, this);
  return true;
}


// =============================================================================
// ==== internal ---------------------------------------------------------------

bool swift::swift_task_group_add_pending(TaskGroup *group) {
  return !group->statusAddPendingTaskRelaxed().isCancelled();
}<|MERGE_RESOLUTION|>--- conflicted
+++ resolved
@@ -104,10 +104,6 @@
 // =============================================================================
 // ==== offer ------------------------------------------------------------------
 
-<<<<<<< HEAD
-void TaskGroup::offer(AsyncTask *completedTask, AsyncContext *context,
-                      ExecutorRef completingExecutor) {
-=======
 static void fillGroupNextResult(TaskFutureWaitAsyncContext *context,
                      AsyncTask::GroupFragment::GroupPollResult result) {
   switch (result.status) {
@@ -141,9 +137,8 @@
   }
 }
 
-void AsyncTask::groupOffer(AsyncTask *completedTask, AsyncContext *context,
-                           ExecutorRef executor) {
->>>>>>> ca0f638b
+void TaskGroup::offer(AsyncTask *completedTask, AsyncContext *context,
+                      ExecutorRef completingExecutor) {
   assert(completedTask);
   assert(completedTask->isFuture());
   assert(completedTask->hasChildFragment());
@@ -168,7 +163,6 @@
     hadErrorResult = true;
   }
 
-<<<<<<< HEAD
   // ==== a) has waiting task, so let us complete it right away
   if (assumed.hasWaitingTask()) {
     auto waitingTask = waitQueue.load(std::memory_order_acquire);
@@ -194,82 +188,6 @@
 
       assert(false && "why should this have to try again ever?"); // FIXME
     }
-=======
-  if (assumed.waitingTasks() == 0) {
-    // ==== a) enqueue message -----------------------------------------------
-    //
-    // no-one was waiting (yet), so we have to instead enqueue to the message queue
-    // when a task polls during next() it will notice that we have a value ready
-    // for it, and will process it immediately without suspending.
-
-    // Retain the task while it is in the queue;
-    // it must remain alive until the task group is alive.
-    swift_retain(completedTask);
-    auto readyItem = ReadyQueueItem::get(
-        hadErrorResult ? ReadyStatus::Error : ReadyStatus::Success,
-        completedTask
-    );
-
-    assert(completedTask == readyItem.getTask());
-    assert(readyItem.getTask()->isFuture());
-    fragment->readyQueue.enqueue(readyItem);
-    fragment->mutex.unlock(); // TODO: remove fragment lock, and use status for synchronization
-    return;
-  }
-
-  while (true) {
-    // Loop until we either:
-    // a) no waiters available, and we enqueued the completed task to readyQueue
-    // b) successfully claim a waiter to complete with this task
-    assert(assumed.pendingTasks() && "offered to group with no pending tasks!");
-    if (fragment->statusCompleteReadyPendingWaitingTasks(assumed)) {
-        // ==== b) run waiter --------------------------------------------------
-        // We are the "first" completed task to arrive, since old status had zero
-        //
-        // If old status had no tasks, it means we are the first to arrive,
-        // and as such may directly get and signal the first waiting task.
-        // We only signal *one* waiter and relink the waiter queue.
-        auto waitHead = fragment->waitQueue.load(std::memory_order_acquire);
-        while (auto waitingTask = waitHead.getTask()) {
-          // Find the next waiting task.
-          auto nextWaitingTask = waitingTask->getNextWaitingTask();
-          auto nextWaitQueueItem = GroupFragment::WaitQueueItem::get(
-              GroupFragment::WaitStatus::Waiting,
-              nextWaitingTask
-          );
-
-          // Attempt to claim it, we are the future that is going to complete it.
-          // TODO: there may be other futures trying to do the same right now? FIXME: not really because the status right?
-          if (fragment->waitQueue.compare_exchange_weak(
-              waitHead, nextWaitQueueItem,
-              /*success*/ std::memory_order_release,
-              /*failure*/ std::memory_order_acquire)) {
-            // Run the task.
-            auto result = GroupPollResult::get(
-                completedTask, hadErrorResult, /*needsRelease*/ false);
-
-            fragment->mutex.unlock(); // TODO: remove fragment lock, and use status for synchronization
-
-            auto waitingContext =
-              static_cast<TaskFutureWaitAsyncContext *>(
-                waitingTask->ResumeContext);
-            fillGroupNextResult(waitingContext, result);
-
-            // TODO: allow the caller to suggest an executor
-            swift_task_enqueueGlobal(waitingTask);
-            return;
-          } else {
-            waitingTask = waitHead.getTask();
-          }
-          // DO NOT move to the next task, one element is only signalled *once*.
-          // E.g. if we somehow had two next() registered, each should get
-          // individual elements, not the same element after all (!).
-          //       Move to the next task.
-          //      waitingTask = nextWaitingTask;
-
-        }
-    } // else, status-cas failed and we need to try again
->>>>>>> ca0f638b
   }
 
   // ==== b) enqueue completion ------------------------------------------------
@@ -310,27 +228,19 @@
   auto group = context->group;
   TaskGroup::PollResult polled = group->poll(waitingTask);
 
-<<<<<<< HEAD
   if (polled.status == TaskGroup::GroupPollStatus::MustWait) {
-=======
-  GroupPollResult polled = task->groupPoll(waitingTask);
-  switch (polled.status) {
-  case GroupFragment::GroupPollStatus::Waiting:
->>>>>>> ca0f638b
     // The waiting task has been queued on the channel,
     // there were pending tasks so it will be woken up eventually.
     return;
 
-<<<<<<< HEAD
-  runTaskWithPollResult(waitingTask, executor, polled);
-=======
   case GroupFragment::GroupPollStatus::Empty:
   case GroupFragment::GroupPollStatus::Error:
   case GroupFragment::GroupPollStatus::Success:
     fillGroupNextResult(context, polled);
     return waitingTask->runInFullyEstablishedContext(executor);
   }
->>>>>>> ca0f638b
+
+  runTaskWithPollResult(waitingTask, executor, polled);
 }
 
 TaskGroup::PollResult TaskGroup::poll(AsyncTask *waitingTask) {
