--- conflicted
+++ resolved
@@ -45,13 +45,8 @@
   }
 }
 
-<<<<<<< HEAD
 struct _NSViewMirror : _Mirror {
-  static var _views = NSMutableSet()
-=======
-struct _NSViewMirror : _MirrorType {
   static var _views = Set<NSView>()
->>>>>>> d56b8ba4
 
   var _v : NSView
   
@@ -63,11 +58,7 @@
   
   var objectIdentifier: ObjectIdentifier? { return .None }
   
-<<<<<<< HEAD
-  var length: Int { get { return 0 } }
-=======
-  var count: Int { return 0 }
->>>>>>> d56b8ba4
+  var length: Int { return 0 }
   
   subscript(_: Int) -> (String, _Mirror) {
     _requirementFailure("_Mirror access out of bounds")
@@ -90,32 +81,10 @@
     if !_NSViewMirror._views.contains(_v) {
       _NSViewMirror._views.insert(_v)
       
-<<<<<<< HEAD
-      // if you set NSView.needsDisplay, you can get yourself in a recursive scenario where the same view
-      // could need to draw itself in order to get a QLObject for itself, which in turn if your code was
-      // instrumented to log on-draw, would cause yourself to get back here and so on and so forth
-      // until you run out of stack and crash
-      // This code checks that we aren't trying to log the same view recursively - and if so just returns
-      // nil, which is probably a safer option than crashing
-      // FIXME: is there a way to say "cacheDisplayInRect butDoNotRedrawEvenIfISaidSo"?
-      switch _NSViewMirror._views.member(_v) {
-        case nil:
-          _NSViewMirror._views.add(_v)
-
-          let bounds = _v.bounds
-          if let b = _v.bitmapImageRepForCachingDisplayIn(bounds) {
-              _v.cacheDisplayIn(bounds, to: b)
-              result = .Some(.View(b))
-          }
-          
-          _NSViewMirror._views.remove(_v)
-        default: ()
-=======
       let bounds = _v.bounds
-      if let b = _v.bitmapImageRepForCachingDisplayInRect(bounds) {
-        _v.cacheDisplayInRect(bounds, toBitmapImageRep: b)
+      if let b = _v.bitmapImageRepForCachingDisplayIn(bounds) {
+        _v.cacheDisplayIn(bounds, to: b)
         result = .Some(.View(b))
->>>>>>> d56b8ba4
       }
       
       _NSViewMirror._views.remove(_v)
