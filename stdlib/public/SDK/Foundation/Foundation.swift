--- conflicted
+++ resolved
@@ -313,12 +313,7 @@
   }
 
   public init(_ number: NSNumber) {
-<<<<<<< HEAD
-    if number.isBoolValue { self = true }
-    else { self = false }
-=======
-    self = number.boolValue
->>>>>>> d56b8ba4
+    self = number.isBoolValue
   }
 
   public static func _getObjectiveCType() -> Any.Type {
