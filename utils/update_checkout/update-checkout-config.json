{
    "ssh-clone-pattern": "git@github.com:%s.git",
    "https-clone-pattern": "https://github.com/%s.git",
    "repos" : {
       "swift": {
            "remote": { "id": "swiftwasm/swift" } },
       "cmark": {
            "remote": { "id": "apple/swift-cmark" } },
        "llbuild": {
            "remote": { "id": "apple/swift-llbuild" } },
        "swift-argument-parser": {
            "remote": { "id": "apple/swift-argument-parser" } },
        "swift-driver": {
            "remote": { "id": "apple/swift-driver" } },
        "swift-tools-support-core": {
            "remote": { "id": "apple/swift-tools-support-core" } },
        "swiftpm": {
            "remote": { "id": "swiftwasm/swift-package-manager" } },
        "swift-syntax": {
            "remote": { "id": "apple/swift-syntax" } },
        "swift-stress-tester": {
            "remote": { "id": "apple/swift-stress-tester" } },
        "swift-corelibs-xctest": {
            "remote": { "id": "swiftwasm/swift-corelibs-xctest" } },
        "swift-corelibs-foundation": {
            "remote": { "id": "swiftwasm/swift-corelibs-foundation" } },
        "swift-corelibs-libdispatch": {
            "remote": { "id": "apple/swift-corelibs-libdispatch" } },
        "swift-integration-tests": {
            "remote": { "id": "apple/swift-integration-tests" } },
        "swift-xcode-playground-support": {
            "remote": { "id": "apple/swift-xcode-playground-support" } },
        "ninja": {
            "remote": { "id": "ninja-build/ninja" } },
        "icu": {
            "remote": { "id": "unicode-org/icu" }
        },
        "yams": {
            "remote": { "id": "jpsim/Yams" }
        },
        "yams": {
            "remote": { "id": "jpsim/Yams" }
        },
        "cmake": {
            "remote": { "id": "KitWare/CMake" },
            "platforms": [ "Linux" ]
        },
       "indexstore-db": {
            "remote": { "id": "apple/indexstore-db" } },
        "sourcekit-lsp": {
            "remote": { "id": "swiftwasm/sourcekit-lsp" } },
        "swift-format": {
            "remote": { "id": "apple/swift-format" } },
        "llvm-project": {
            "remote": { "id": "swiftwasm/llvm-project" } }
    },
<<<<<<< HEAD
    "default-branch-scheme": "wasm",
    "branch-schemes": {
        "wasm": {
            "aliases": ["wasm", "swiftwasm"],
            "repos": {
                "llvm-project": "swiftwasm",
                "swift": "swiftwasm",
                "cmark": "main",
                "llbuild": "main",
                "swift-tools-support-core": "main",
                "swiftpm": "swiftwasm",
                "swift-argument-parser": "0.3.0",
=======
    "default-branch-scheme": "main",
    "branch-schemes": {
       "main": {
            "aliases": ["master", "swift/main", "main"],
            "repos": {
                "llvm-project": "swift/main",
                "swift": "main",
                "cmark": "main",
                "llbuild": "main",
                "swift-tools-support-core": "main",
                "swiftpm": "main",
                "swift-argument-parser": "0.3.0",
                "swift-driver": "main",
>>>>>>> 2ee8fe48
                "swift-syntax": "main",
                "swift-stress-tester": "main",
                "swift-corelibs-xctest": "main",
                "swift-corelibs-foundation": "main",
                "swift-corelibs-libdispatch": "main",
                "swift-integration-tests": "main",
                "swift-xcode-playground-support": "main",
                "ninja": "release",
                "icu": "release-65-1",
<<<<<<< HEAD
                "cmake": "v3.16.5",               
                "indexstore-db": "main",
                "sourcekit-lsp": "main",
                "swift-format": "main"
            }
        },
        "wasm/5.3": {
            "aliases": ["wasm/5.3", "swiftwasm-release/5.3"],
            "repos": {
                "llvm-project": "swiftwasm-release/5.3",
                "swift": "swiftwasm-release/5.3",
                "cmark": "release/5.3",
                "llbuild": "release/5.3",
                "swift-tools-support-core": "release/5.3",
                "swiftpm": "swiftwasm-release/5.3",
                "swift-argument-parser": "0.3.0",
                "swift-syntax": "release/5.3",
                "swift-stress-tester": "release/5.3",
                "swift-corelibs-xctest": "swiftwasm-release/5.3",
                "swift-corelibs-foundation": "swiftwasm-release/5.3",
                "swift-corelibs-libdispatch": "release/5.3",
                "swift-integration-tests": "release/5.3",
                "swift-xcode-playground-support": "release/5.3",
                "ninja": "release",
                "icu": "release-65-1",
                "cmake": "v3.16.5",               
                "indexstore-db": "release/5.3",
                "sourcekit-lsp": "swiftwasm-release/5.3",
                "swift-format": "main"
            }
        },
       "main": {
            "aliases": ["master", "swift/main", "main"],
            "repos": {
                "llvm-project": "swift/main",
                "swift": "main",
                "cmark": "main",
                "llbuild": "main",
                "swift-tools-support-core": "main",
                "swiftpm": "main",
                "swift-argument-parser": "0.3.0",
                "swift-driver": "main",
                "swift-syntax": "main",
                "swift-stress-tester": "main",
                "swift-corelibs-xctest": "main",
                "swift-corelibs-foundation": "main",
                "swift-corelibs-libdispatch": "main",
                "swift-integration-tests": "main",
                "swift-xcode-playground-support": "main",
                "ninja": "release",
                "icu": "release-65-1",
=======
>>>>>>> 2ee8fe48
                "yams": "3.0.1",
                "cmake": "v3.16.5",
                "indexstore-db": "main",
                "sourcekit-lsp": "main",
                "swift-format": "main"
            }
        },
        "next" : {
            "aliases": ["next", "master-next",
                        "swift/next",
                        "stable-next", "upstream",
                        "next-upstream", "upstream-with-swift"],
            "repos": {
                "llvm-project": "swift/next",
                "swift": "next",
                "cmark": "main",
                "llbuild": "main",
                "swift-tools-support-core": "main",
                "swiftpm": "main",
                "swift-argument-parser": "0.3.0",
                "swift-driver": "main",
                "swift-syntax": "main",
                "swift-stress-tester": "main",
                "swift-corelibs-xctest": "main",
                "swift-corelibs-foundation": "main",
                "swift-corelibs-libdispatch": "main",
                "swift-integration-tests": "main",
                "swift-xcode-playground-support": "main",
                "ninja": "release",
                "icu": "release-65-1",
                "yams": "3.0.1",
                "cmake": "v3.16.5",
                "indexstore-db": "main",
                "sourcekit-lsp": "main",
                "swift-format": "main"
            }
        },
       "swift-3.0-branch" : {
            "aliases": ["swift-3.0-branch"],
            "repos": {
                "llvm-project": "swift/swift-3.0-branch",
                "cmark": "swift-3.0-branch",
                "llbuild": "swift-3.0-branch",
                "swiftpm": "swift-3.0-branch",
                "swift-syntax": "main",
                "swift-stress-tester": "main",
                "swift-corelibs-xctest": "swift-3.0-branch",
                "swift-corelibs-foundation": "swift-3.0-branch",
                "swift-corelibs-libdispatch": "swift-3.0-branch",
                "swift-integration-tests": "swift-3.0-branch",
                "swift-xcode-playground-support": "swift-3.0-branch",
                "ninja": "release",
                "indexstore-db": "main",
                "sourcekit-lsp": "main",
                "swift-format": "main"
            }
        },
        "swift-3.1-branch" : {
            "aliases": ["swift-3.1-branch"],
            "repos": {
                "llvm-project": "swift/swift-3.1-branch",
                "swift": "swift-3.1-branch",
                "cmark": "swift-3.1-branch",
                "llbuild": "swift-3.1-branch",
                "swiftpm": "swift-3.1-branch",
                "swift-syntax": "main",
                "swift-stress-tester": "main",
                "swift-corelibs-xctest": "swift-3.1-branch",
                "swift-corelibs-foundation": "swift-3.1-branch",
                "swift-corelibs-libdispatch": "swift-3.1-branch",
                "swift-integration-tests": "swift-3.1-branch",
                "swift-xcode-playground-support": "swift-3.1-branch",
                "ninja": "release",
                "indexstore-db": "main",
                "sourcekit-lsp": "main",
                "swift-format": "main"
            }
        },
        "swift-4.0-branch" : {
            "aliases": ["swift-4.0-branch"],
            "repos": {
                "llvm-project": "swift/swift-4.0-branch",
                "swift": "swift-4.0-branch",
                "cmark": "swift-4.0-branch",
                "llbuild": "swift-4.0-branch",
                "swiftpm": "swift-4.0-branch",
                "swift-syntax": "main",
                "swift-stress-tester": "main",
                "swift-corelibs-xctest": "swift-4.0-branch",
                "swift-corelibs-foundation": "swift-4.0-branch",
                "swift-corelibs-libdispatch": "swift-4.0-branch",
                "swift-integration-tests": "swift-4.0-branch",
                "swift-xcode-playground-support": "swift-4.0-branch",
                "ninja": "release",
                "indexstore-db": "main",
                "sourcekit-lsp": "main",
                "swift-format": "main"
            }
        },
        "swift-4.1-branch" : {
            "aliases": ["swift-4.1-branch"],
            "repos": {
                "llvm-project": "swift/swift-4.1-branch",
                "swift": "swift-4.1-branch",
                "cmark": "swift-4.1-branch",
                "llbuild": "swift-4.1-branch",
                "swiftpm": "swift-4.1-branch",
                "swift-syntax": "main",
                "swift-stress-tester": "main",
                "swift-corelibs-xctest": "swift-4.1-branch",
                "swift-corelibs-foundation": "swift-4.1-branch",
                "swift-corelibs-libdispatch": "swift-4.1-branch",
                "swift-integration-tests": "swift-4.1-branch",
                "swift-xcode-playground-support": "swift-4.1-branch",
                "ninja": "release",
                "indexstore-db": "main",
                "sourcekit-lsp": "main",
                "swift-format": "main"
            }
        },
        "swift-4.2-branch" : {
            "aliases": ["swift-4.2-branch"],
            "repos": {
                "llvm-project": "swift/swift-4.2-branch",
                "swift": "swift-4.2-branch",
                "cmark": "swift-4.2-branch",
                "llbuild": "swift-4.2-branch",
                "swiftpm": "swift-4.2-branch",
                "swift-syntax": "swift-4.2-branch",
                "swift-stress-tester": "main",
                "swift-corelibs-xctest": "swift-4.2-branch",
                "swift-corelibs-foundation": "swift-4.2-branch",
                "swift-corelibs-libdispatch": "swift-4.2-branch",
                "swift-integration-tests": "swift-4.2-branch",
                "swift-xcode-playground-support": "swift-4.2-branch",
                "ninja": "release",
                "indexstore-db": "main",
                "sourcekit-lsp": "main",
                "swift-format": "main"
            }
        },
        "swift-5.0-branch" : {
            "aliases": ["swift-5.0-branch"],
            "repos": {
                "llvm-project": "swift/swift-5.0-branch",
                "swift": "swift-5.0-branch",
                "cmark": "swift-5.0-branch",
                "llbuild": "swift-5.0-branch",
                "swiftpm": "swift-5.0-branch",
                "swift-syntax": "swift-5.0-branch",
                "swift-stress-tester": "swift-5.0-branch",
                "swift-corelibs-xctest": "swift-5.0-branch",
                "swift-corelibs-foundation": "swift-5.0-branch",
                "swift-corelibs-libdispatch": "swift-5.0-branch",
                "swift-integration-tests": "swift-5.0-branch",
                "swift-xcode-playground-support": "swift-5.0-branch",
                "ninja": "release",
                "icu": "release-61-1",
                "indexstore-db": "main",
                "sourcekit-lsp": "main",
                "swift-format": "main"
            }
        },
       "swift-5.1-branch" : {
            "aliases": ["swift-5.1-branch", "swift/swift-5.1-branch"],
            "repos": {
                "llvm-project": "swift/swift-5.1-branch",
                "swift": "swift-5.1-branch",
                "cmark": "swift-5.1-branch",
                "llbuild": "swift-5.1-branch",
                "swiftpm": "swift-5.1-branch",
                "swift-syntax": "swift-5.1-branch",
                "swift-stress-tester": "swift-5.1-branch",
                "swift-corelibs-xctest": "swift-5.1-branch",
                "swift-corelibs-foundation": "swift-5.1-branch",
                "swift-corelibs-libdispatch": "swift-5.1-branch",
                "swift-integration-tests": "swift-5.1-branch",
                "swift-xcode-playground-support": "swift-5.1-branch",
                "ninja": "release",
                "icu": "release-61-1",
                "indexstore-db": "swift-5.1-branch",
                "sourcekit-lsp": "swift-5.1-branch",
                "swift-format": "main"
            }
        },
       "swift-5.2-branch": {
            "aliases": ["swift-5.2-branch", "swift/swift-5.2-branch"],
            "repos": {
                "llvm-project": "swift/swift-5.2-branch",
                "swift": "swift-5.2-branch",
                "cmark": "swift-5.2-branch",
                "llbuild": "swift-5.2-branch",
                "swift-tools-support-core": "swift-5.2-branch",
                "swiftpm": "swift-5.2-branch",
                "swift-syntax": "swift-5.2-branch",
                "swift-stress-tester": "swift-5.2-branch",
                "swift-corelibs-xctest": "swift-5.2-branch",
                "swift-corelibs-foundation": "swift-5.2-branch",
                "swift-corelibs-libdispatch": "swift-5.2-branch",
                "swift-integration-tests": "swift-5.2-branch",
                "swift-xcode-playground-support": "swift-5.2-branch",
                "ninja": "release",
                "icu": "release-65-1",
                "cmake": "v3.15.1",
                "indexstore-db": "swift-5.2-branch",
                "sourcekit-lsp": "swift-5.2-branch",
                "swift-format": "main"
            }
        },
       "release/5.3": {
            "aliases": ["release/5.3", "swift/release/5.3"],
            "repos": {
                "llvm-project": "swift/release/5.3",
                "swift": "release/5.3",
                "cmark": "release/5.3",
                "llbuild": "release/5.3",
                "swift-tools-support-core": "release/5.3",
                "swiftpm": "release/5.3",
                "swift-syntax": "release/5.3",
                "swift-stress-tester": "release/5.3",
                "swift-corelibs-xctest": "release/5.3",
                "swift-corelibs-foundation": "release/5.3",
                "swift-corelibs-libdispatch": "release/5.3",
                "swift-integration-tests": "release/5.3",
                "swift-xcode-playground-support": "release/5.3",
                "ninja": "release",
                "icu": "release-65-1",
                "cmake": "v3.16.5",
                "indexstore-db": "release/5.3",
                "sourcekit-lsp": "release/5.3",
                "swift-format": "main"
            }
        }
    }
}<|MERGE_RESOLUTION|>--- conflicted
+++ resolved
@@ -54,7 +54,6 @@
         "llvm-project": {
             "remote": { "id": "swiftwasm/llvm-project" } }
     },
-<<<<<<< HEAD
     "default-branch-scheme": "wasm",
     "branch-schemes": {
         "wasm": {
@@ -67,21 +66,6 @@
                 "swift-tools-support-core": "main",
                 "swiftpm": "swiftwasm",
                 "swift-argument-parser": "0.3.0",
-=======
-    "default-branch-scheme": "main",
-    "branch-schemes": {
-       "main": {
-            "aliases": ["master", "swift/main", "main"],
-            "repos": {
-                "llvm-project": "swift/main",
-                "swift": "main",
-                "cmark": "main",
-                "llbuild": "main",
-                "swift-tools-support-core": "main",
-                "swiftpm": "main",
-                "swift-argument-parser": "0.3.0",
-                "swift-driver": "main",
->>>>>>> 2ee8fe48
                 "swift-syntax": "main",
                 "swift-stress-tester": "main",
                 "swift-corelibs-xctest": "main",
@@ -91,7 +75,6 @@
                 "swift-xcode-playground-support": "main",
                 "ninja": "release",
                 "icu": "release-65-1",
-<<<<<<< HEAD
                 "cmake": "v3.16.5",               
                 "indexstore-db": "main",
                 "sourcekit-lsp": "main",
@@ -143,8 +126,6 @@
                 "swift-xcode-playground-support": "main",
                 "ninja": "release",
                 "icu": "release-65-1",
-=======
->>>>>>> 2ee8fe48
                 "yams": "3.0.1",
                 "cmake": "v3.16.5",
                 "indexstore-db": "main",
